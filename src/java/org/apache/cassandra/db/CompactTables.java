/*
 * Licensed to the Apache Software Foundation (ASF) under one
 * or more contributor license agreements.  See the NOTICE file
 * distributed with this work for additional information
 * regarding copyright ownership.  The ASF licenses this file
 * to you under the Apache License, Version 2.0 (the
 * "License"); you may not use this file except in compliance
 * with the License.  You may obtain a copy of the License at
 *
 *     http://www.apache.org/licenses/LICENSE-2.0
 *
 * Unless required by applicable law or agreed to in writing, software
 * distributed under the License is distributed on an "AS IS" BASIS,
 * WITHOUT WARRANTIES OR CONDITIONS OF ANY KIND, either express or implied.
 * See the License for the specific language governing permissions and
 * limitations under the License.
 */
package org.apache.cassandra.db;

import java.util.HashSet;
import java.util.Set;

import org.apache.cassandra.config.CFMetaData;
import org.apache.cassandra.config.ColumnDefinition;
import org.apache.cassandra.cql3.SuperColumnCompatibility;
import org.apache.cassandra.db.marshal.AbstractType;
import org.apache.cassandra.db.marshal.EmptyType;
import org.apache.cassandra.db.marshal.UTF8Type;

/**
 * Small utility methods pertaining to the encoding of COMPACT STORAGE tables.
 *
 * COMPACT STORAGE tables exists mainly for the sake of encoding internally thrift tables (as well as
 * exposing those tables through CQL). Note that due to these constraints, the internal representation
 * of compact tables does *not* correspond exactly to their CQL definition.
 *
 * The internal layout of such tables is such that it can encode any thrift table. That layout is as follow:
 *   CREATE TABLE compact (
 *      key [key_validation_class],
 *      [column_metadata_1] [type1] static,
 *      ...,
 *      [column_metadata_n] [type1] static,
 *      column [comparator],
 *      value [default_validation_class]
 *      PRIMARY KEY (key, column)
 *   )
 * More specifically, the table:
 *  - always has a clustering column and a regular value, which are used to store the "dynamic" thrift columns name and value.
 *    Those are always present because we have no way to know in advance if "dynamic" columns will be inserted or not. Note
 *    that when declared from CQL, compact tables may not have any clustering: in that case, we still have a clustering
 *    defined internally, it is just ignored as far as interacting from CQL is concerned.
 *  - have a static column for every "static" column defined in the thrift "column_metadata". Note that when declaring a compact
 *    table from CQL without any clustering (but some non-PK columns), the columns ends up static internally even though they are
 *    not in the declaration
 *
 * On variation is that if the table comparator is a CompositeType, then the underlying table will have one clustering column by
 * element of the CompositeType, but the rest of the layout is as above.
 *
<<<<<<< HEAD
 * As far as thrift is concerned, one exception to this is super column families, which have a different layout. Namely, a super
 * column families is encoded with:
 * {@code
 *   CREATE TABLE super (
 *      key [key_validation_class],
 *      super_column_name [comparator],
 *      [column_metadata_1] [type1],
 *      ...,
 *      [column_metadata_n] [type1],
 *      "" map<[sub_comparator], [default_validation_class]>
 *      PRIMARY KEY (key, super_column_name)
 *   )
 * }
 * In other words, every super column is encoded by a row. That row has one column for each defined "column_metadata", but it also
 * has a special map column (whose name is the empty string as this is guaranteed to never conflict with a user-defined
 * "column_metadata") which stores the super column "dynamic" sub-columns.
=======
 * SuperColumn families handling and detailed format description can be found in {@code SuperColumnCompatibility}.
>>>>>>> ce8c9b55
 */
public abstract class CompactTables
{
    private CompactTables() {}

    public static ColumnDefinition getCompactValueColumn(PartitionColumns columns)
    {
        assert columns.regulars.simpleColumnCount() == 1 && columns.regulars.complexColumnCount() == 0;
        return columns.regulars.getSimple(0);
    }

    public static AbstractType<?> columnDefinitionComparator(String kind, boolean isSuper, AbstractType<?> rawComparator, AbstractType<?> rawSubComparator)
    {
        if (!"regular".equals(kind))
            return UTF8Type.instance;

        return isSuper ? rawSubComparator : rawComparator;
    }

    public static boolean hasEmptyCompactValue(CFMetaData metadata)
    {
        return metadata.compactValueColumn().type instanceof EmptyType;
    }

    public static DefaultNames defaultNameGenerator(Set<String> usedNames)
    {
        return new DefaultNames(new HashSet<String>(usedNames));
    }

    public static DefaultNames defaultNameGenerator(Iterable<ColumnDefinition> defs)
    {
        Set<String> usedNames = new HashSet<>();
        for (ColumnDefinition def : defs)
            usedNames.add(def.name.toString());
        return new DefaultNames(usedNames);
    }

    public static class DefaultNames
    {
        private static final String DEFAULT_PARTITION_KEY_NAME = "key";
        private static final String DEFAULT_CLUSTERING_NAME = "column";
        private static final String DEFAULT_COMPACT_VALUE_NAME = "value";

        private final Set<String> usedNames;
        private int partitionIndex = 0;
        private int clusteringIndex = 1;
        private int compactIndex = 0;

        private DefaultNames(Set<String> usedNames)
        {
            this.usedNames = usedNames;
        }

        public String defaultPartitionKeyName()
        {
            while (true)
            {
                // For compatibility sake, we call the first alias 'key' rather than 'key1'. This
                // is inconsistent with column alias, but it's probably not worth risking breaking compatibility now.
                String candidate = partitionIndex == 0 ? DEFAULT_PARTITION_KEY_NAME : DEFAULT_PARTITION_KEY_NAME + (partitionIndex + 1);
                ++partitionIndex;
                if (usedNames.add(candidate))
                    return candidate;
            }
        }

        public String defaultClusteringName()
        {
            while (true)
            {
                String candidate = DEFAULT_CLUSTERING_NAME + clusteringIndex;
                ++clusteringIndex;
                if (usedNames.add(candidate))
                    return candidate;
            }
        }

        public String defaultCompactValueName()
        {
            while (true)
            {
                String candidate = compactIndex == 0 ? DEFAULT_COMPACT_VALUE_NAME : DEFAULT_COMPACT_VALUE_NAME + compactIndex;
                ++compactIndex;
                if (usedNames.add(candidate))
                    return candidate;
            }
        }
    }
}<|MERGE_RESOLUTION|>--- conflicted
+++ resolved
@@ -56,26 +56,7 @@
  * On variation is that if the table comparator is a CompositeType, then the underlying table will have one clustering column by
  * element of the CompositeType, but the rest of the layout is as above.
  *
-<<<<<<< HEAD
- * As far as thrift is concerned, one exception to this is super column families, which have a different layout. Namely, a super
- * column families is encoded with:
- * {@code
- *   CREATE TABLE super (
- *      key [key_validation_class],
- *      super_column_name [comparator],
- *      [column_metadata_1] [type1],
- *      ...,
- *      [column_metadata_n] [type1],
- *      "" map<[sub_comparator], [default_validation_class]>
- *      PRIMARY KEY (key, super_column_name)
- *   )
- * }
- * In other words, every super column is encoded by a row. That row has one column for each defined "column_metadata", but it also
- * has a special map column (whose name is the empty string as this is guaranteed to never conflict with a user-defined
- * "column_metadata") which stores the super column "dynamic" sub-columns.
-=======
  * SuperColumn families handling and detailed format description can be found in {@code SuperColumnCompatibility}.
->>>>>>> ce8c9b55
  */
 public abstract class CompactTables
 {
