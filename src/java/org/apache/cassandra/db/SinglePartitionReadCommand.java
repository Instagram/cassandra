--- conflicted
+++ resolved
@@ -646,18 +646,13 @@
     {
         Tracing.trace("Executing single-partition query on {}", cfs.name);
 
-<<<<<<< HEAD
-        return queryMemtableAndDiskInternal(cfs);
-=======
         if (cfs.engine != null)
         {
             cfs.metric.samplers.get(TableMetrics.Sampler.READS).addSample(partitionKey().getKey(), partitionKey().hashCode(), 1);
             return cfs.engine.queryStorage(cfs, this);
         }
 
-        boolean copyOnHeap = Memtable.MEMORY_POOL.needToCopyOnHeap();
-        return queryMemtableAndDiskInternal(cfs, copyOnHeap);
->>>>>>> d57875e2
+        return queryMemtableAndDiskInternal(cfs);
     }
 
     @Override
