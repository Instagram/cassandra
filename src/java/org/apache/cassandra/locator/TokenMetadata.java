--- conflicted
+++ resolved
@@ -92,22 +92,11 @@
 
     public TokenMetadata()
     {
-<<<<<<< HEAD
-        this(null, null);
-=======
         this(HashBiMap.<Token, InetAddress>create(), new Topology());
->>>>>>> 36cf292d
     }
 
     public TokenMetadata(BiMap<Token, InetAddress> tokenToEndpointMap, Topology topology)
     {
-<<<<<<< HEAD
-        if (tokenToEndpointMap == null)
-            tokenToEndpointMap = HashBiMap.create();
-        if (topology == null)
-            topology = new Topology();
-=======
->>>>>>> 36cf292d
         this.tokenToEndpointMap = tokenToEndpointMap;
         this.topology = topology;
         endpointToHostIdMap = HashBiMap.create();
@@ -857,12 +846,6 @@
         return topology;
     }
 
-<<<<<<< HEAD
-    public class Topology
-    {
-        private final Multimap<String, InetAddress> dcEndpoints;
-        private final Map<String, Multimap<String, InetAddress>> dcRacks;
-=======
     /**
      * Tracks the assignment of racks and endpoints in each datacenter for all the "normal" endpoints
      * in this TokenMetadata. This allows faster calculation of endpoints in NetworkTopologyStrategy.
@@ -874,16 +857,11 @@
         /** map of DC to multi-map of rack to endpoints in that rack */
         private final Map<String, Multimap<String, InetAddress>> dcRacks;
         /** reverse-lookup map for endpoint to current known dc/rack assignment */
->>>>>>> 36cf292d
         private final Map<InetAddress, Pair<String, String>> currentLocations;
 
         protected Topology()
         {
-<<<<<<< HEAD
-            dcEndpoints = HashMultimap.<String, InetAddress>create();
-=======
             dcEndpoints = HashMultimap.create();
->>>>>>> 36cf292d
             dcRacks = new HashMap<String, Multimap<String, InetAddress>>();
             currentLocations = new HashMap<InetAddress, Pair<String, String>>();
         }
@@ -895,37 +873,24 @@
             currentLocations.clear();
         }
 
-<<<<<<< HEAD
-=======
         /**
          * construct deep-copy of other
          */
->>>>>>> 36cf292d
         protected Topology(Topology other)
         {
             synchronized (other)
             {
-<<<<<<< HEAD
-                dcEndpoints = HashMultimap.<String, InetAddress>create(other.dcEndpoints);
-                dcRacks = new HashMap<String, Multimap<String, InetAddress>>();
-                for (String dc : other.dcRacks.keySet())
-                    dcRacks.put(dc, HashMultimap.<String, InetAddress>create(other.dcRacks.get(dc)));
-=======
                 dcEndpoints = HashMultimap.create(other.dcEndpoints);
                 dcRacks = new HashMap<String, Multimap<String, InetAddress>>();
                 for (String dc : other.dcRacks.keySet())
                     dcRacks.put(dc, HashMultimap.create(other.dcRacks.get(dc)));
->>>>>>> 36cf292d
                 currentLocations = new HashMap<InetAddress, Pair<String, String>>(other.currentLocations);
             }
         }
 
-<<<<<<< HEAD
-=======
         /**
          * Stores current DC/rack assignment for ep
          */
->>>>>>> 36cf292d
         protected synchronized void addEndpoint(InetAddress ep)
         {
             IEndpointSnitch snitch = DatabaseDescriptor.getEndpointSnitch();
@@ -949,12 +914,9 @@
             currentLocations.put(ep, new Pair<String, String>(dc, rack));
         }
 
-<<<<<<< HEAD
-=======
         /**
          * Removes current DC/rack assignment for ep
          */
->>>>>>> 36cf292d
         protected synchronized void removeEndpoint(InetAddress ep)
         {
             if (!currentLocations.containsKey(ep))
@@ -964,23 +926,17 @@
             dcRacks.get(current.left).remove(current.right, ep);
         }
 
-<<<<<<< HEAD
-=======
         /**
          * @return multi-map of DC to endpoints in that DC
          */
->>>>>>> 36cf292d
         public Multimap<String, InetAddress> getDatacenterEndpoints()
         {
             return dcEndpoints;
         }
 
-<<<<<<< HEAD
-=======
         /**
          * @return map of DC to multi-map of rack to endpoints in that rack
          */
->>>>>>> 36cf292d
         public Map<String, Multimap<String, InetAddress>> getDatacenterRacks()
         {
             return dcRacks;
