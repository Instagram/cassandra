--- conflicted
+++ resolved
@@ -90,35 +90,20 @@
                                                                      desc.keyspace, desc.columnFamily), message.from, id);
                         return;
                     }
-<<<<<<< HEAD
-                    final Collection<Range<Token>> repairingRange = desc.ranges;
-                    Set<SSTableReader> snapshottedSSSTables = cfs.snapshot(desc.sessionId.toString(), new Predicate<SSTableReader>()
-                    {
-                        public boolean apply(SSTableReader sstable)
-                        {
-                            return sstable != null &&
-                                   !sstable.metadata.isIndex() && // exclude SSTables from 2i
-                                   new Bounds<>(sstable.first.getToken(), sstable.last.getToken()).intersects(repairingRange);
-                        }
-                    }, true); //ephemeral snapshot, if repair fails, it will be cleaned next startup
-                    if (ActiveRepairService.instance.getParentRepairSession(desc.parentSessionId).isGlobal)
-=======
                     ActiveRepairService.ParentRepairSession prs = ActiveRepairService.instance.getParentRepairSession(desc.parentSessionId);
                     if (prs.isGlobal)
                     {
                         prs.maybeSnapshot(cfs.metadata.cfId, desc.parentSessionId);
                     }
                     else
->>>>>>> 225232a9
                     {
-                        final Range<Token> repairingRange = desc.range;
                         cfs.snapshot(desc.sessionId.toString(), new Predicate<SSTableReader>()
                         {
                             public boolean apply(SSTableReader sstable)
                             {
                                 return sstable != null &&
-                                       !(sstable.partitioner instanceof LocalPartitioner) && // exclude SSTables from 2i
-                                       new Bounds<>(sstable.first.getToken(), sstable.last.getToken()).intersects(Collections.singleton(repairingRange));
+                                       !sstable.metadata.isIndex() && // exclude SSTables from 2i
+                                       new Bounds<>(sstable.first.getToken(), sstable.last.getToken()).intersects(desc.ranges);
                             }
                         }, true); //ephemeral snapshot, if repair fails, it will be cleaned next startup
                     }
