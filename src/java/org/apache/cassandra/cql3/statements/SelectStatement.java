/*
 * Licensed to the Apache Software Foundation (ASF) under one
 * or more contributor license agreements.  See the NOTICE file
 * distributed with this work for additional information
 * regarding copyright ownership.  The ASF licenses this file
 * to you under the Apache License, Version 2.0 (the
 * "License"); you may not use this file except in compliance
 * with the License.  You may obtain a copy of the License at
 *
 *     http://www.apache.org/licenses/LICENSE-2.0
 *
 * Unless required by applicable law or agreed to in writing, software
 * distributed under the License is distributed on an "AS IS" BASIS,
 * WITHOUT WARRANTIES OR CONDITIONS OF ANY KIND, either express or implied.
 * See the License for the specific language governing permissions and
 * limitations under the License.
 */
package org.apache.cassandra.cql3.statements;

import java.nio.ByteBuffer;
import java.util.*;

import com.google.common.base.Objects;
import com.google.common.base.Predicate;
import com.google.common.collect.Iterables;
import org.slf4j.Logger;
import org.slf4j.LoggerFactory;

import org.slf4j.Logger;
import org.slf4j.LoggerFactory;

import org.apache.cassandra.auth.Permission;
import org.apache.cassandra.config.CFMetaData;
import org.apache.cassandra.config.ColumnDefinition;
import org.apache.cassandra.config.Schema;
import org.apache.cassandra.cql3.*;
import org.apache.cassandra.cql3.functions.Function;
import org.apache.cassandra.cql3.restrictions.StatementRestrictions;
import org.apache.cassandra.cql3.selection.RawSelector;
import org.apache.cassandra.cql3.selection.Selection;
import org.apache.cassandra.db.*;
import org.apache.cassandra.db.rows.*;
import org.apache.cassandra.db.partitions.*;
import org.apache.cassandra.db.filter.*;
import org.apache.cassandra.db.index.SecondaryIndexManager;
import org.apache.cassandra.db.marshal.CollectionType;
import org.apache.cassandra.db.marshal.CompositeType;
import org.apache.cassandra.db.marshal.Int32Type;
import org.apache.cassandra.dht.AbstractBounds;
import org.apache.cassandra.exceptions.*;
import org.apache.cassandra.serializers.MarshalException;
<<<<<<< HEAD
import org.apache.cassandra.service.*;
=======
import org.apache.cassandra.service.ClientState;
import org.apache.cassandra.service.ClientWarn;
import org.apache.cassandra.service.QueryState;
import org.apache.cassandra.service.StorageProxy;
import org.apache.cassandra.service.pager.Pageable;
>>>>>>> 5a54d9a6
import org.apache.cassandra.service.pager.QueryPager;
import org.apache.cassandra.service.pager.PagingState;
import org.apache.cassandra.thrift.ThriftValidation;
import org.apache.cassandra.transport.messages.ResultMessage;
import org.apache.cassandra.utils.ByteBufferUtil;
import org.apache.cassandra.utils.FBUtilities;

import static org.apache.cassandra.cql3.statements.RequestValidations.checkFalse;
import static org.apache.cassandra.cql3.statements.RequestValidations.checkNotNull;
import static org.apache.cassandra.cql3.statements.RequestValidations.checkTrue;
import static org.apache.cassandra.cql3.statements.RequestValidations.invalidRequest;
import static org.apache.cassandra.utils.ByteBufferUtil.UNSET_BYTE_BUFFER;

/**
 * Encapsulates a completely parsed SELECT query, including the target
 * column family, expression, result count, and ordering clause.
 *
 * A number of public methods here are only used internally. However,
 * many of these are made accessible for the benefit of custom
 * QueryHandler implementations, so before reducing their accessibility
 * due consideration should be given.
 */
public class SelectStatement implements CQLStatement
{
    private static final Logger logger = LoggerFactory.getLogger(SelectStatement.class);

    private static final int DEFAULT_COUNT_PAGE_SIZE = 10000;

    private final int boundTerms;
    public final CFMetaData cfm;
    public final Parameters parameters;
    private final Selection selection;
    private final Term limit;

    private final StatementRestrictions restrictions;

    private final boolean isReversed;

    /**
     * The comparator used to orders results when multiple keys are selected (using IN).
     */
    private final Comparator<List<ByteBuffer>> orderingComparator;

    private final ColumnFilter queriedColumns;

    // Used by forSelection below
    private static final Parameters defaultParameters = new Parameters(Collections.<ColumnIdentifier.Raw, Boolean>emptyMap(), false, false, false);

    public SelectStatement(CFMetaData cfm,
                           int boundTerms,
                           Parameters parameters,
                           Selection selection,
                           StatementRestrictions restrictions,
                           boolean isReversed,
                           Comparator<List<ByteBuffer>> orderingComparator,
                           Term limit)
    {
        this.cfm = cfm;
        this.boundTerms = boundTerms;
        this.selection = selection;
        this.restrictions = restrictions;
        this.isReversed = isReversed;
        this.orderingComparator = orderingComparator;
        this.parameters = parameters;
        this.limit = limit;
        this.queriedColumns = gatherQueriedColumns();
    }

    public Iterable<Function> getFunctions()
    {
        return Iterables.concat(selection.getFunctions(),
                                restrictions.getFunctions(),
                                limit != null ? limit.getFunctions() : Collections.<Function>emptySet());
    }

    // Note that the queried columns internally is different from the one selected by the
    // user as it also include any column for which we have a restriction on.
    private ColumnFilter gatherQueriedColumns()
    {
        if (selection.isWildcard())
            return ColumnFilter.all(cfm);

        ColumnFilter.Builder builder = ColumnFilter.allColumnsBuilder(cfm);
        // Adds all selected columns
        for (ColumnDefinition def : selection.getColumns())
            if (!def.isPrimaryKeyColumn())
                builder.add(def);
        // as well as any restricted column (so we can actually apply the restriction)
        builder.addAll(restrictions.nonPKRestrictedColumns());
        return builder.build();
    }

    // Creates a simple select based on the given selection.
    // Note that the results select statement should not be used for actual queries, but only for processing already
    // queried data through processColumnFamily.
    static SelectStatement forSelection(CFMetaData cfm, Selection selection)
    {
        return new SelectStatement(cfm,
                                   0,
                                   defaultParameters,
                                   selection,
                                   StatementRestrictions.empty(cfm),
                                   false,
                                   null,
                                   null);
    }

    public ResultSet.ResultMetadata getResultMetadata()
    {
        return selection.getResultMetadata(parameters.isJson);
    }

    public int getBoundTerms()
    {
        return boundTerms;
    }

    public void checkAccess(ClientState state) throws InvalidRequestException, UnauthorizedException
    {
        state.hasColumnFamilyAccess(keyspace(), columnFamily(), Permission.SELECT);
        for (Function function : getFunctions())
            state.ensureHasPermission(Permission.EXECUTE, function);
    }

    public void validate(ClientState state) throws InvalidRequestException
    {
        // Nothing to do, all validation has been done by RawStatement.prepare()
    }

    public ResultMessage.Rows execute(QueryState state, QueryOptions options) throws RequestExecutionException, RequestValidationException
    {
        ConsistencyLevel cl = options.getConsistency();
        checkNotNull(cl, "Invalid empty consistency level");

        cl.validateForRead(keyspace());

        int nowInSec = FBUtilities.nowInSeconds();
        ReadQuery query = getQuery(options, nowInSec);

        int pageSize = getPageSize(options);

        if (pageSize <= 0 || query.limits().count() <= pageSize)
            return execute(query, options, state, nowInSec);

        QueryPager pager = query.getPager(options.getPagingState());
        return execute(Pager.forDistributedQuery(pager, cl, state.getClientState()), options, pageSize, nowInSec);
    }

    private int getPageSize(QueryOptions options)
    {
        int pageSize = options.getPageSize();

        // An aggregation query will never be paged for the user, but we always page it internally to avoid OOM.
        // If we user provided a pageSize we'll use that to page internally (because why not), otherwise we use our default
        // Note that if there are some nodes in the cluster with a version less than 2.0, we can't use paging (CASSANDRA-6707).
        if (selection.isAggregate() && pageSize <= 0)
            pageSize = DEFAULT_COUNT_PAGE_SIZE;

        return  pageSize;
    }

    public ReadQuery getQuery(QueryOptions options, int nowInSec) throws RequestValidationException
    {
        DataLimits limit = getLimit(options);
        if (restrictions.isKeyRange() || restrictions.usesSecondaryIndexing())
            return getRangeCommand(options, limit, nowInSec);

        return getSliceCommands(options, limit, nowInSec);
    }

    private ResultMessage.Rows execute(ReadQuery query, QueryOptions options, QueryState state, int nowInSec) throws RequestValidationException, RequestExecutionException
    {
        try (PartitionIterator data = query.execute(options.getConsistency(), state.getClientState()))
        {
            return processResults(data, options, nowInSec);
        }
    }

    // Simple wrapper class to avoid some code duplication
    private static abstract class Pager
    {
        protected QueryPager pager;

        protected Pager(QueryPager pager)
        {
            this.pager = pager;
        }

        public static Pager forInternalQuery(QueryPager pager, ReadOrderGroup orderGroup)
        {
            return new InternalPager(pager, orderGroup);
        }

        public static Pager forDistributedQuery(QueryPager pager, ConsistencyLevel consistency, ClientState clientState)
        {
            return new NormalPager(pager, consistency, clientState);
        }

        public boolean isExhausted()
        {
            return pager.isExhausted();
        }

        public PagingState state()
        {
            return pager.state();
        }

        public abstract PartitionIterator fetchPage(int pageSize);

        public static class NormalPager extends Pager
        {
            private final ConsistencyLevel consistency;
            private final ClientState clientState;

            private NormalPager(QueryPager pager, ConsistencyLevel consistency, ClientState clientState)
            {
                super(pager);
                this.consistency = consistency;
                this.clientState = clientState;
            }

            public PartitionIterator fetchPage(int pageSize)
            {
                return pager.fetchPage(pageSize, consistency, clientState);
            }
        }

        public static class InternalPager extends Pager
        {
            private final ReadOrderGroup orderGroup;

            private InternalPager(QueryPager pager, ReadOrderGroup orderGroup)
            {
                super(pager);
                this.orderGroup = orderGroup;
            }

            public PartitionIterator fetchPage(int pageSize)
            {
                return pager.fetchPageInternal(pageSize, orderGroup);
            }
        }
    }

    private ResultMessage.Rows execute(Pager pager, QueryOptions options, int pageSize, int nowInSec)
    throws RequestValidationException, RequestExecutionException
    {
        if (selection.isAggregate())
            return pageAggregateQuery(pager, options, pageSize, nowInSec);

        // We can't properly do post-query ordering if we page (see #6722)
        checkFalse(needsPostQueryOrdering(),
                  "Cannot page queries with both ORDER BY and a IN restriction on the partition key;"
                  + " you must either remove the ORDER BY or the IN and sort client side, or disable paging for this query");

        ResultMessage.Rows msg;
        try (PartitionIterator page = pager.fetchPage(pageSize))
        {
            msg = processResults(page, options, nowInSec);
        }

        // Please note that the isExhausted state of the pager only gets updated when we've closed the page, so this
        // shouldn't be moved inside the 'try' above.
        if (!pager.isExhausted())
            msg.result.metadata.setHasMorePages(pager.state());

        return msg;
    }

    private ResultMessage.Rows pageAggregateQuery(Pager pager, QueryOptions options, int pageSize, int nowInSec)
    throws RequestValidationException, RequestExecutionException
    {
<<<<<<< HEAD
        Selection.ResultSetBuilder result = selection.resultSetBuilder(parameters.isJson);
        while (!pager.isExhausted())
        {
            try (PartitionIterator iter = pager.fetchPage(pageSize))
=======
        if (!restrictions.hasPartitionKeyRestrictions())
        {
            logger.warn("Aggregation query used without partition key");
            ClientWarn.warn("Aggregation query used without partition key");
        }
        else if (restrictions.keyIsInRelation())
        {
            logger.warn("Aggregation query used on multiple partition keys (IN restriction)");
            ClientWarn.warn("Aggregation query used on multiple partition keys (IN restriction)");
        }

        Selection.ResultSetBuilder result = selection.resultSetBuilder(now, parameters.isJson);
        while (!pager.isExhausted())
        {
            for (Row row : pager.fetchPage(pageSize))
>>>>>>> 5a54d9a6
            {
                while (iter.hasNext())
                    processPartition(iter.next(), options, result, nowInSec);
            }
        }
        return new ResultMessage.Rows(result.build(options.getProtocolVersion()));
    }

    private ResultMessage.Rows processResults(PartitionIterator partitions, QueryOptions options, int nowInSec) throws RequestValidationException
    {
        ResultSet rset = process(partitions, options, nowInSec);
        return new ResultMessage.Rows(rset);
    }

    public ResultMessage.Rows executeInternal(QueryState state, QueryOptions options) throws RequestExecutionException, RequestValidationException
    {
        int nowInSec = FBUtilities.nowInSeconds();
        ReadQuery query = getQuery(options, nowInSec);
        int pageSize = getPageSize(options);

        try (ReadOrderGroup orderGroup = query.startOrderGroup())
        {
            if (pageSize <= 0 || query.limits().count() <= pageSize)
            {
                try (PartitionIterator data = query.executeInternal(orderGroup))
                {
                    return processResults(data, options, nowInSec);
                }
            }
            else
            {
                QueryPager pager = query.getPager(options.getPagingState());
                return execute(Pager.forInternalQuery(pager, orderGroup), options, pageSize, nowInSec);
            }
        }
    }

    public ResultSet process(PartitionIterator partitions, int nowInSec) throws InvalidRequestException
    {
        return process(partitions, QueryOptions.DEFAULT, nowInSec);
    }

    public String keyspace()
    {
        return cfm.ksName;
    }

    public String columnFamily()
    {
        return cfm.cfName;
    }

    /**
     * May be used by custom QueryHandler implementations
     */
    public Selection getSelection()
    {
        return selection;
    }

    /**
     * May be used by custom QueryHandler implementations
     */
    public StatementRestrictions getRestrictions()
    {
        return restrictions;
    }

    private ReadQuery getSliceCommands(QueryOptions options, DataLimits limit, int nowInSec) throws RequestValidationException
    {
        Collection<ByteBuffer> keys = restrictions.getPartitionKeys(options);
        if (keys.isEmpty())
            return ReadQuery.EMPTY;

        ClusteringIndexFilter filter = makeClusteringIndexFilter(options);
        if (filter == null)
            return ReadQuery.EMPTY;

        RowFilter rowFilter = getRowFilter(options);

        // Note that we use the total limit for every key, which is potentially inefficient.
        // However, IN + LIMIT is not a very sensible choice.
        List<SinglePartitionReadCommand<?>> commands = new ArrayList<>(keys.size());
        for (ByteBuffer key : keys)
        {
            QueryProcessor.validateKey(key);
            DecoratedKey dk = cfm.decorateKey(ByteBufferUtil.clone(key));
            commands.add(SinglePartitionReadCommand.create(cfm, nowInSec, queriedColumns, rowFilter, limit, dk, filter));
        }

        return new SinglePartitionReadCommand.Group(commands, limit);
    }

    private ReadQuery getRangeCommand(QueryOptions options, DataLimits limit, int nowInSec) throws RequestValidationException
    {
        ClusteringIndexFilter clusteringIndexFilter = makeClusteringIndexFilter(options);
        if (clusteringIndexFilter == null)
            return ReadQuery.EMPTY;

        RowFilter rowFilter = getRowFilter(options);
        // The LIMIT provided by the user is the number of CQL row he wants returned.
        // We want to have getRangeSlice to count the number of columns, not the number of keys.
        AbstractBounds<PartitionPosition> keyBounds = restrictions.getPartitionKeyBounds(options);
        return keyBounds == null
             ? ReadQuery.EMPTY
             : new PartitionRangeReadCommand(cfm, nowInSec, queriedColumns, rowFilter, limit, new DataRange(keyBounds, clusteringIndexFilter));
    }

    private ClusteringIndexFilter makeClusteringIndexFilter(QueryOptions options)
    throws InvalidRequestException
    {
        if (parameters.isDistinct)
        {
            // We need to be able to distinguish between partition having live rows and those that don't. But
            // doing so is not trivial since "having a live row" depends potentially on
            //   1) when the query is performed, due to TTLs
            //   2) how thing reconcile together between different nodes
            // so that it's hard to really optimize properly internally. So to keep it simple, we simply query
            // for the first row of the partition and hence uses Slices.ALL. We'll limit it to the first live
            // row however in getLimit().
            return new ClusteringIndexSliceFilter(Slices.ALL, false);
        }

        if (restrictions.isColumnRange())
        {
            Slices slices = makeSlices(options);
            if (slices == Slices.NONE && !selection.containsStaticColumns())
                return null;

            return new ClusteringIndexSliceFilter(slices, isReversed);
        }
        else
        {
            NavigableSet<Clustering> clusterings = getRequestedRows(options);
            if (clusterings.isEmpty() && !selection.containsStaticColumns()) // in case of IN () for the last column of the key
                return null;

            return new ClusteringIndexNamesFilter(clusterings, isReversed);
        }
    }

    private Slices makeSlices(QueryOptions options)
    throws InvalidRequestException
    {
        SortedSet<Slice.Bound> startBounds = restrictions.getClusteringColumnsBounds(Bound.START, options);
        SortedSet<Slice.Bound> endBounds = restrictions.getClusteringColumnsBounds(Bound.END, options);
        assert startBounds.size() == endBounds.size();

        // The case where startBounds == 1 is common enough that it's worth optimizing
        if (startBounds.size() == 1)
        {
            Slice.Bound start = startBounds.first();
            Slice.Bound end = endBounds.first();
            return cfm.comparator.compare(start, end) > 0
                 ? Slices.NONE
                 : Slices.with(cfm.comparator, Slice.make(start, end));
        }

        Slices.Builder builder = new Slices.Builder(cfm.comparator, startBounds.size());
        Iterator<Slice.Bound> startIter = startBounds.iterator();
        Iterator<Slice.Bound> endIter = endBounds.iterator();
        while (startIter.hasNext() && endIter.hasNext())
        {
            Slice.Bound start = startIter.next();
            Slice.Bound end = endIter.next();

            // Ignore slices that are nonsensical
            if (cfm.comparator.compare(start, end) > 0)
                continue;

            builder.add(start, end);
        }

        return builder.build();
    }

    /**
     * May be used by custom QueryHandler implementations
     */
    public DataLimits getLimit(QueryOptions options) throws InvalidRequestException
    {
        int userLimit = -1;
        // If we aggregate, the limit really apply to the number of rows returned to the user, not to what is queried, and
        // since in practice we currently only aggregate at top level (we have no GROUP BY support yet), we'll only ever
        // return 1 result and can therefore basically ignore the user LIMIT in this case.
        // Whenever we support GROUP BY, we'll have to add a new DataLimits kind that knows how things are grouped and is thus
        // able to apply the user limit properly.
        if (limit != null && !selection.isAggregate())
        {
            ByteBuffer b = checkNotNull(limit.bindAndGet(options), "Invalid null value of limit");
            // treat UNSET limit value as 'unlimited'
            if (b != UNSET_BYTE_BUFFER)
            {
                try
                {
                    Int32Type.instance.validate(b);
                    userLimit = Int32Type.instance.compose(b);
                    checkTrue(userLimit > 0, "LIMIT must be strictly positive");
                }
                catch (MarshalException e)
                {
                    throw new InvalidRequestException("Invalid limit value");
                }
            }
        }

        if (parameters.isDistinct)
            return userLimit < 0 ? DataLimits.DISTINCT_NONE : DataLimits.distinctLimits(userLimit);

        return userLimit < 0 ? DataLimits.NONE : DataLimits.cqlLimits(userLimit);
    }

    private NavigableSet<Clustering> getRequestedRows(QueryOptions options) throws InvalidRequestException
    {
        // Note: getRequestedColumns don't handle static columns, but due to CASSANDRA-5762
        // we always do a slice for CQL3 tables, so it's ok to ignore them here
        assert !restrictions.isColumnRange();
        return restrictions.getClusteringColumns(options);
    }

    /**
     * May be used by custom QueryHandler implementations
     */
    public RowFilter getRowFilter(QueryOptions options) throws InvalidRequestException
    {
        ColumnFamilyStore cfs = Keyspace.open(keyspace()).getColumnFamilyStore(columnFamily());
        SecondaryIndexManager secondaryIndexManager = cfs.indexManager;
        RowFilter filter = restrictions.getRowFilter(secondaryIndexManager, options);
        secondaryIndexManager.validateFilter(filter);
        return filter;
    }

    private ResultSet process(PartitionIterator partitions, QueryOptions options, int nowInSec) throws InvalidRequestException
    {
        Selection.ResultSetBuilder result = selection.resultSetBuilder(parameters.isJson);
        while (partitions.hasNext())
        {
            try (RowIterator partition = partitions.next())
            {
                processPartition(partition, options, result, nowInSec);
            }
<<<<<<< HEAD
=======
        });
    }

    private ResultSet process(List<Row> rows, QueryOptions options, int limit, long now) throws InvalidRequestException
    {
        Selection.ResultSetBuilder result = selection.resultSetBuilder(now, parameters.isJson);
        for (Row row : rows)
        {
            // Not columns match the query, skip
            if (row.cf == null)
                continue;

            processColumnFamily(row.key.getKey(), row.cf, options, now, result);
>>>>>>> 5a54d9a6
        }

        ResultSet cqlRows = result.build(options.getProtocolVersion());

        orderResults(cqlRows);

        return cqlRows;
    }

    public static ByteBuffer[] getComponents(CFMetaData cfm, DecoratedKey dk)
    {
        ByteBuffer key = dk.getKey();
        if (cfm.getKeyValidator() instanceof CompositeType)
        {
            return ((CompositeType)cfm.getKeyValidator()).split(key);
        }
        else
        {
            return new ByteBuffer[]{ key };
        }
    }

    // Used by ModificationStatement for CAS operations
    void processPartition(RowIterator partition, QueryOptions options, Selection.ResultSetBuilder result, int nowInSec)
    throws InvalidRequestException
    {
        int protocolVersion = options.getProtocolVersion();

        ByteBuffer[] keyComponents = getComponents(cfm, partition.partitionKey());

        Row staticRow = partition.staticRow();
        // If there is no rows, then provided the select was a full partition selection
        // (i.e. not a 2ndary index search and there was no condition on clustering columns),
        // we want to include static columns and we're done.
        if (!partition.hasNext())
        {
            if (!staticRow.isEmpty() && (!restrictions.usesSecondaryIndexing() || cfm.isStaticCompactTable()) && !restrictions.hasClusteringColumnsRestriction())
            {
                result.newRow(protocolVersion);
                for (ColumnDefinition def : selection.getColumns())
                {
                    switch (def.kind)
                    {
                        case PARTITION_KEY:
                            result.add(keyComponents[def.position()]);
                            break;
                        case STATIC:
                            addValue(result, def, staticRow, nowInSec, protocolVersion);
                            break;
                        default:
                            result.add((ByteBuffer)null);
                    }
                }
            }
            return;
        }

        while (partition.hasNext())
        {
            Row row = partition.next();
            result.newRow(protocolVersion);
            // Respect selection order
            for (ColumnDefinition def : selection.getColumns())
            {
                switch (def.kind)
                {
                    case PARTITION_KEY:
                        result.add(keyComponents[def.position()]);
                        break;
                    case CLUSTERING:
                        result.add(row.clustering().get(def.position()));
                        break;
                    case REGULAR:
                        addValue(result, def, row, nowInSec, protocolVersion);
                        break;
                    case STATIC:
                        addValue(result, def, staticRow, nowInSec, protocolVersion);
                        break;
                }
            }
        }
    }

    private static void addValue(Selection.ResultSetBuilder result, ColumnDefinition def, Row row, int nowInSec, int protocolVersion)
    {
        if (def.isComplex())
        {
            // Collections are the only complex types we have so far
            assert def.type.isCollection() && def.type.isMultiCell();
            ComplexColumnData complexData = row.getComplexColumnData(def);
            if (complexData == null)
                result.add((ByteBuffer)null);
            else
                result.add(((CollectionType)def.type).serializeForNativeProtocol(def, complexData.iterator(), protocolVersion));
        }
        else
        {
            result.add(row.getCell(def), nowInSec);
        }
    }

    private boolean needsPostQueryOrdering()
    {
        // We need post-query ordering only for queries with IN on the partition key and an ORDER BY.
        return restrictions.keyIsInRelation() && !parameters.orderings.isEmpty();
    }

    /**
     * Orders results when multiple keys are selected (using IN)
     */
    private void orderResults(ResultSet cqlRows)
    {
        if (cqlRows.size() == 0 || !needsPostQueryOrdering())
            return;

        Collections.sort(cqlRows.rows, orderingComparator);
    }

    public static class RawStatement extends CFStatement
    {
        public final Parameters parameters;
        public final List<RawSelector> selectClause;
        public final List<Relation> whereClause;
        public final Term.Raw limit;

        public RawStatement(CFName cfName, Parameters parameters, List<RawSelector> selectClause, List<Relation> whereClause, Term.Raw limit)
        {
            super(cfName);
            this.parameters = parameters;
            this.selectClause = selectClause;
            this.whereClause = whereClause == null ? Collections.<Relation>emptyList() : whereClause;
            this.limit = limit;
        }

        public ParsedStatement.Prepared prepare() throws InvalidRequestException
        {
            CFMetaData cfm = ThriftValidation.validateColumnFamily(keyspace(), columnFamily());
            VariableSpecifications boundNames = getBoundVariables();

            Selection selection = selectClause.isEmpty()
                                  ? Selection.wildcard(cfm)
                                  : Selection.fromSelectors(cfm, selectClause);

            StatementRestrictions restrictions = prepareRestrictions(cfm, boundNames, selection);

            if (parameters.isDistinct)
                validateDistinctSelection(cfm, selection, restrictions);

            Comparator<List<ByteBuffer>> orderingComparator = null;
            boolean isReversed = false;

            if (!parameters.orderings.isEmpty())
            {
                verifyOrderingIsAllowed(restrictions);
                orderingComparator = getOrderingComparator(cfm, selection, restrictions);
                isReversed = isReversed(cfm);
            }

            checkNeedsFiltering(restrictions);

            SelectStatement stmt = new SelectStatement(cfm,
                                                        boundNames.size(),
                                                        parameters,
                                                        selection,
                                                        restrictions,
                                                        isReversed,
                                                        orderingComparator,
                                                        prepareLimit(boundNames));

            return new ParsedStatement.Prepared(stmt, boundNames, boundNames.getPartitionKeyBindIndexes(cfm));
        }

        /**
         * Prepares the restrictions.
         *
         * @param cfm the column family meta data
         * @param boundNames the variable specifications
         * @param selection the selection
         * @return the restrictions
         * @throws InvalidRequestException if a problem occurs while building the restrictions
         */
        private StatementRestrictions prepareRestrictions(CFMetaData cfm,
                                                          VariableSpecifications boundNames,
                                                          Selection selection) throws InvalidRequestException
        {
            try
            {
                return new StatementRestrictions(cfm,
                                                 whereClause,
                                                 boundNames,
                                                 selection.containsOnlyStaticColumns(),
                                                 selection.containsACollection(),
                                                 parameters.allowFiltering);
            }
            catch (UnrecognizedEntityException e)
            {
                if (containsAlias(e.entity))
                    throw invalidRequest("Aliases aren't allowed in the where clause ('%s')", e.relation);
                throw e;
            }
        }

        /** Returns a Term for the limit or null if no limit is set */
        private Term prepareLimit(VariableSpecifications boundNames) throws InvalidRequestException
        {
            if (limit == null)
                return null;

            Term prepLimit = limit.prepare(keyspace(), limitReceiver());
            prepLimit.collectMarkerSpecification(boundNames);
            return prepLimit;
        }

        private static void verifyOrderingIsAllowed(StatementRestrictions restrictions) throws InvalidRequestException
        {
            checkFalse(restrictions.usesSecondaryIndexing(), "ORDER BY with 2ndary indexes is not supported.");
            checkFalse(restrictions.isKeyRange(), "ORDER BY is only supported when the partition key is restricted by an EQ or an IN.");
        }

        private static void validateDistinctSelection(CFMetaData cfm,
                                                      Selection selection,
                                                      StatementRestrictions restrictions)
                                                      throws InvalidRequestException
        {
            Collection<ColumnDefinition> requestedColumns = selection.getColumns();
            for (ColumnDefinition def : requestedColumns)
                checkFalse(!def.isPartitionKey() && !def.isStatic(),
                           "SELECT DISTINCT queries must only request partition key columns and/or static columns (not %s)",
                           def.name);

            // If it's a key range, we require that all partition key columns are selected so we don't have to bother
            // with post-query grouping.
            if (!restrictions.isKeyRange())
                return;

            for (ColumnDefinition def : cfm.partitionKeyColumns())
                checkTrue(requestedColumns.contains(def),
                          "SELECT DISTINCT queries must request all the partition key columns (missing %s)", def.name);
        }

        private void handleUnrecognizedOrderingColumn(ColumnIdentifier column) throws InvalidRequestException
        {
            checkFalse(containsAlias(column), "Aliases are not allowed in order by clause ('%s')", column);
            checkFalse(true, "Order by on unknown column %s", column);
        }

        private Comparator<List<ByteBuffer>> getOrderingComparator(CFMetaData cfm,
                                                                   Selection selection,
                                                                   StatementRestrictions restrictions)
                                                                   throws InvalidRequestException
        {
            if (!restrictions.keyIsInRelation())
                return null;

            Map<ColumnIdentifier, Integer> orderingIndexes = getOrderingIndex(cfm, selection);

            List<Integer> idToSort = new ArrayList<Integer>();
            List<Comparator<ByteBuffer>> sorters = new ArrayList<Comparator<ByteBuffer>>();

            for (ColumnIdentifier.Raw raw : parameters.orderings.keySet())
            {
                ColumnIdentifier identifier = raw.prepare(cfm);
                ColumnDefinition orderingColumn = cfm.getColumnDefinition(identifier);
                idToSort.add(orderingIndexes.get(orderingColumn.name));
                sorters.add(orderingColumn.type);
            }
            return idToSort.size() == 1 ? new SingleColumnComparator(idToSort.get(0), sorters.get(0))
                    : new CompositeComparator(sorters, idToSort);
        }

        private Map<ColumnIdentifier, Integer> getOrderingIndex(CFMetaData cfm, Selection selection)
                throws InvalidRequestException
        {
            // If we order post-query (see orderResults), the sorted column needs to be in the ResultSet for sorting,
            // even if we don't
            // ultimately ship them to the client (CASSANDRA-4911).
            Map<ColumnIdentifier, Integer> orderingIndexes = new HashMap<>();
            for (ColumnIdentifier.Raw raw : parameters.orderings.keySet())
            {
                ColumnIdentifier column = raw.prepare(cfm);
                final ColumnDefinition def = cfm.getColumnDefinition(column);
                if (def == null)
                    handleUnrecognizedOrderingColumn(column);
                int index = selection.indexOf(def);
                if (index < 0)
                    index = selection.addColumnForOrdering(def);
                orderingIndexes.put(def.name, index);
            }
            return orderingIndexes;
        }

        private boolean isReversed(CFMetaData cfm) throws InvalidRequestException
        {
            Boolean[] reversedMap = new Boolean[cfm.clusteringColumns().size()];
            int i = 0;
            for (Map.Entry<ColumnIdentifier.Raw, Boolean> entry : parameters.orderings.entrySet())
            {
                ColumnIdentifier column = entry.getKey().prepare(cfm);
                boolean reversed = entry.getValue();

                ColumnDefinition def = cfm.getColumnDefinition(column);
                if (def == null)
                    handleUnrecognizedOrderingColumn(column);

                checkTrue(def.isClusteringColumn(),
                          "Order by is currently only supported on the clustered columns of the PRIMARY KEY, got %s", column);

                checkTrue(i++ == def.position(),
                          "Order by currently only support the ordering of columns following their declared order in the PRIMARY KEY");

                reversedMap[def.position()] = (reversed != def.isReversedType());
            }

            // Check that all boolean in reversedMap, if set, agrees
            Boolean isReversed = null;
            for (Boolean b : reversedMap)
            {
                // Column on which order is specified can be in any order
                if (b == null)
                    continue;

                if (isReversed == null)
                {
                    isReversed = b;
                    continue;
                }
                checkTrue(isReversed.equals(b), "Unsupported order by relation");
            }
            assert isReversed != null;
            return isReversed;
        }

        /** If ALLOW FILTERING was not specified, this verifies that it is not needed */
        private void checkNeedsFiltering(StatementRestrictions restrictions) throws InvalidRequestException
        {
            // non-key-range non-indexed queries cannot involve filtering underneath
            if (!parameters.allowFiltering && (restrictions.isKeyRange() || restrictions.usesSecondaryIndexing()))
            {
                // We will potentially filter data if either:
                //  - Have more than one IndexExpression
                //  - Have no index expression and the row filter is not the identity
                checkFalse(restrictions.needFiltering(),
                           "Cannot execute this query as it might involve data filtering and " +
                           "thus may have unpredictable performance. If you want to execute " +
                           "this query despite the performance unpredictability, use ALLOW FILTERING");
            }
        }

        private boolean containsAlias(final ColumnIdentifier name)
        {
            return Iterables.any(selectClause, new Predicate<RawSelector>()
                                               {
                                                   public boolean apply(RawSelector raw)
                                                   {
                                                       return name.equals(raw.alias);
                                                   }
                                               });
        }

        private ColumnSpecification limitReceiver()
        {
            return new ColumnSpecification(keyspace(), columnFamily(), new ColumnIdentifier("[limit]", true), Int32Type.instance);
        }

        @Override
        public String toString()
        {
            return Objects.toStringHelper(this)
                          .add("name", cfName)
                          .add("selectClause", selectClause)
                          .add("whereClause", whereClause)
                          .add("isDistinct", parameters.isDistinct)
                          .toString();
        }
    }

    public static class Parameters
    {
        // Public because CASSANDRA-9858
        public final Map<ColumnIdentifier.Raw, Boolean> orderings;
        public final boolean isDistinct;
        public final boolean allowFiltering;
        public final boolean isJson;

        public Parameters(Map<ColumnIdentifier.Raw, Boolean> orderings,
                          boolean isDistinct,
                          boolean allowFiltering,
                          boolean isJson)
        {
            this.orderings = orderings;
            this.isDistinct = isDistinct;
            this.allowFiltering = allowFiltering;
            this.isJson = isJson;
        }
    }

    /**
     * Used in orderResults(...) method when single 'ORDER BY' condition where given
     */
    private static class SingleColumnComparator implements Comparator<List<ByteBuffer>>
    {
        private final int index;
        private final Comparator<ByteBuffer> comparator;

        public SingleColumnComparator(int columnIndex, Comparator<ByteBuffer> orderer)
        {
            index = columnIndex;
            comparator = orderer;
        }

        public int compare(List<ByteBuffer> a, List<ByteBuffer> b)
        {
            return comparator.compare(a.get(index), b.get(index));
        }
    }

    /**
     * Used in orderResults(...) method when multiple 'ORDER BY' conditions where given
     */
    private static class CompositeComparator implements Comparator<List<ByteBuffer>>
    {
        private final List<Comparator<ByteBuffer>> orderTypes;
        private final List<Integer> positions;

        private CompositeComparator(List<Comparator<ByteBuffer>> orderTypes, List<Integer> positions)
        {
            this.orderTypes = orderTypes;
            this.positions = positions;
        }

        public int compare(List<ByteBuffer> a, List<ByteBuffer> b)
        {
            for (int i = 0; i < positions.size(); i++)
            {
                Comparator<ByteBuffer> type = orderTypes.get(i);
                int columnPos = positions.get(i);

                ByteBuffer aValue = a.get(columnPos);
                ByteBuffer bValue = b.get(columnPos);

                int comparison = type.compare(aValue, bValue);

                if (comparison != 0)
                    return comparison;
            }

            return 0;
        }
    }
}<|MERGE_RESOLUTION|>--- conflicted
+++ resolved
@@ -23,9 +23,6 @@
 import com.google.common.base.Objects;
 import com.google.common.base.Predicate;
 import com.google.common.collect.Iterables;
-import org.slf4j.Logger;
-import org.slf4j.LoggerFactory;
-
 import org.slf4j.Logger;
 import org.slf4j.LoggerFactory;
 
@@ -49,15 +46,7 @@
 import org.apache.cassandra.dht.AbstractBounds;
 import org.apache.cassandra.exceptions.*;
 import org.apache.cassandra.serializers.MarshalException;
-<<<<<<< HEAD
 import org.apache.cassandra.service.*;
-=======
-import org.apache.cassandra.service.ClientState;
-import org.apache.cassandra.service.ClientWarn;
-import org.apache.cassandra.service.QueryState;
-import org.apache.cassandra.service.StorageProxy;
-import org.apache.cassandra.service.pager.Pageable;
->>>>>>> 5a54d9a6
 import org.apache.cassandra.service.pager.QueryPager;
 import org.apache.cassandra.service.pager.PagingState;
 import org.apache.cassandra.thrift.ThriftValidation;
@@ -331,28 +320,21 @@
     private ResultMessage.Rows pageAggregateQuery(Pager pager, QueryOptions options, int pageSize, int nowInSec)
     throws RequestValidationException, RequestExecutionException
     {
-<<<<<<< HEAD
+        if (!restrictions.hasPartitionKeyRestrictions())
+        {
+            logger.warn("Aggregation query used without partition key");
+            ClientWarn.warn("Aggregation query used without partition key");
+        }
+        else if (restrictions.keyIsInRelation())
+        {
+            logger.warn("Aggregation query used on multiple partition keys (IN restriction)");
+            ClientWarn.warn("Aggregation query used on multiple partition keys (IN restriction)");
+        }
+
         Selection.ResultSetBuilder result = selection.resultSetBuilder(parameters.isJson);
         while (!pager.isExhausted())
         {
             try (PartitionIterator iter = pager.fetchPage(pageSize))
-=======
-        if (!restrictions.hasPartitionKeyRestrictions())
-        {
-            logger.warn("Aggregation query used without partition key");
-            ClientWarn.warn("Aggregation query used without partition key");
-        }
-        else if (restrictions.keyIsInRelation())
-        {
-            logger.warn("Aggregation query used on multiple partition keys (IN restriction)");
-            ClientWarn.warn("Aggregation query used on multiple partition keys (IN restriction)");
-        }
-
-        Selection.ResultSetBuilder result = selection.resultSetBuilder(now, parameters.isJson);
-        while (!pager.isExhausted())
-        {
-            for (Row row : pager.fetchPage(pageSize))
->>>>>>> 5a54d9a6
             {
                 while (iter.hasNext())
                     processPartition(iter.next(), options, result, nowInSec);
@@ -594,22 +576,6 @@
             {
                 processPartition(partition, options, result, nowInSec);
             }
-<<<<<<< HEAD
-=======
-        });
-    }
-
-    private ResultSet process(List<Row> rows, QueryOptions options, int limit, long now) throws InvalidRequestException
-    {
-        Selection.ResultSetBuilder result = selection.resultSetBuilder(now, parameters.isJson);
-        for (Row row : rows)
-        {
-            // Not columns match the query, skip
-            if (row.cf == null)
-                continue;
-
-            processColumnFamily(row.key.getKey(), row.cf, options, now, result);
->>>>>>> 5a54d9a6
         }
 
         ResultSet cqlRows = result.build(options.getProtocolVersion());
