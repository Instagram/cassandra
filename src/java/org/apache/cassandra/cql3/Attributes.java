--- conflicted
+++ resolved
@@ -18,26 +18,16 @@
 package org.apache.cassandra.cql3;
 
 import java.nio.ByteBuffer;
-import java.util.Collections;
-<<<<<<< HEAD
 import java.util.List;
-=======
-import java.util.concurrent.TimeUnit;
->>>>>>> 1602e606
-
-import com.google.common.collect.Iterables;
-import com.google.common.annotations.VisibleForTesting;
-import org.slf4j.Logger;
-import org.slf4j.LoggerFactory;
 
 import org.apache.cassandra.config.CFMetaData;
 import org.apache.cassandra.cql3.functions.Function;
+import org.apache.cassandra.db.ExpirationDateOverflowHandling;
 import org.apache.cassandra.db.marshal.Int32Type;
 import org.apache.cassandra.db.marshal.LongType;
 import org.apache.cassandra.exceptions.InvalidRequestException;
 import org.apache.cassandra.serializers.MarshalException;
 import org.apache.cassandra.utils.ByteBufferUtil;
-import org.apache.cassandra.utils.NoSpamLogger;
 
 /**
  * Utility class for the Parser to gather attributes for modification
@@ -45,7 +35,6 @@
  */
 public class Attributes
 {
-<<<<<<< HEAD
     /**
      * If this limit is ever raised, make sure @{@link Integer#MAX_VALUE} is not allowed,
      * as this is used as a flag to represent expired liveness.
@@ -53,42 +42,6 @@
      * See {@link org.apache.cassandra.db.LivenessInfo#EXPIRED_LIVENESS_TTL}
      */
     public static final int MAX_TTL = 20 * 365 * 24 * 60 * 60; // 20 years in seconds
-=======
-    private static final int EXPIRATION_OVERFLOW_WARNING_INTERVAL_MINUTES = Integer.getInteger("cassandra.expiration_overflow_warning_interval_minutes", 5);
-
-    private static final Logger logger = LoggerFactory.getLogger(Attributes.class);
-
-    public enum ExpirationDateOverflowPolicy
-    {
-        REJECT, CAP
-    }
-
-    @VisibleForTesting
-    public static ExpirationDateOverflowPolicy policy;
-
-    static {
-        String policyAsString = System.getProperty("cassandra.expiration_date_overflow_policy", ExpirationDateOverflowPolicy.REJECT.name());
-        try
-        {
-            policy = ExpirationDateOverflowPolicy.valueOf(policyAsString.toUpperCase());
-        }
-        catch (RuntimeException e)
-        {
-            logger.warn("Invalid expiration date overflow policy: {}. Using default: {}", policyAsString, ExpirationDateOverflowPolicy.REJECT.name());
-            policy = ExpirationDateOverflowPolicy.REJECT;
-        }
-    }
-
-    public static final String MAXIMUM_EXPIRATION_DATE_EXCEEDED_WARNING = "Request on table {}.{} with {}ttl of {} seconds exceeds maximum supported expiration " +
-                                                                          "date of 2038-01-19T03:14:06+00:00 and will have its expiration capped to that date. " +
-                                                                          "In order to avoid this use a lower TTL or upgrade to a version where this limitation " +
-                                                                          "is fixed. See CASSANDRA-14092 for more details.";
-
-    public static final String MAXIMUM_EXPIRATION_DATE_EXCEEDED_REJECT_MESSAGE = "Request on table %s.%s with %sttl of %d seconds exceeds maximum supported expiration " +
-                                                                                 "date of 2038-01-19T03:14:06+00:00. In order to avoid this use a lower TTL, change " +
-                                                                                 "the expiration date overflow policy or upgrade to a version where this limitation " +
-                                                                                 "is fixed. See CASSANDRA-14092 for more details.";
->>>>>>> 1602e606
 
     private final Term timestamp;
     private final Term timeToLive;
@@ -150,8 +103,8 @@
     {
         if (timeToLive == null)
         {
-            maybeApplyExpirationDateOverflowPolicy(metadata, metadata.getDefaultTimeToLive(), true);
-            return metadata.getDefaultTimeToLive();
+            ExpirationDateOverflowHandling.maybeApplyExpirationDateOverflowPolicy(metadata, metadata.params.defaultTimeToLive, true);
+            return metadata.params.defaultTimeToLive;
         }
 
         ByteBuffer tval = timeToLive.bindAndGet(options);
@@ -177,7 +130,7 @@
         if (ttl > MAX_TTL)
             throw new InvalidRequestException(String.format("ttl is too large. requested (%d) maximum (%d)", ttl, MAX_TTL));
 
-        maybeApplyExpirationDateOverflowPolicy(metadata, ttl, false);
+        ExpirationDateOverflowHandling.maybeApplyExpirationDateOverflowPolicy(metadata, ttl, false);
 
         return ttl;
     }
@@ -212,33 +165,4 @@
             return new ColumnSpecification(ksName, cfName, new ColumnIdentifier("[ttl]", true), Int32Type.instance);
         }
     }
-
-    public static void maybeApplyExpirationDateOverflowPolicy(CFMetaData metadata, int ttl, boolean isDefaultTTL) throws InvalidRequestException
-    {
-        if (ttl == 0)
-            return;
-
-        // Check for localExpirationTime overflow (CASSANDRA-14092)
-        int nowInSecs = (int)(System.currentTimeMillis() / 1000);
-        if (ttl + nowInSecs < 0)
-        {
-            switch (policy)
-            {
-                case CAP:
-                    /**
-                     * Capping at this stage is basically not rejecting the request. The actual capping is done
-                     * by {@link org.apache.cassandra.db.BufferExpiringCell#computeLocalExpirationTime(int)},
-                     * which converts the negative TTL to {@link org.apache.cassandra.db.BufferExpiringCell#MAX_DELETION_TIME}
-                     */
-                    NoSpamLogger.log(logger, NoSpamLogger.Level.WARN, EXPIRATION_OVERFLOW_WARNING_INTERVAL_MINUTES,
-                                     TimeUnit.MINUTES, MAXIMUM_EXPIRATION_DATE_EXCEEDED_WARNING,
-                                     metadata.ksName, metadata.cfName, isDefaultTTL? "default " : "", ttl);
-                    return;
-
-                default: //REJECT
-                    throw new InvalidRequestException(String.format(MAXIMUM_EXPIRATION_DATE_EXCEEDED_REJECT_MESSAGE, metadata.ksName, metadata.cfName,
-                                                                    isDefaultTTL? "default " : "", ttl));
-            }
-        }
-    }
 }