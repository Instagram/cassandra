--- conflicted
+++ resolved
@@ -22,13 +22,8 @@
 import java.util.List;
 
 import org.apache.cassandra.io.compress.CompressionMetadata;
-<<<<<<< HEAD
 import org.apache.cassandra.io.sstable.format.SSTableReader;
 import org.apache.cassandra.io.util.DataOutputStreamPlus;
-=======
-import org.apache.cassandra.io.sstable.SSTableReader;
-import org.apache.cassandra.io.util.DataOutputStreamAndChannel;
->>>>>>> 9f7ab09f
 import org.apache.cassandra.streaming.StreamSession;
 import org.apache.cassandra.streaming.StreamWriter;
 import org.apache.cassandra.streaming.compress.CompressedStreamWriter;
@@ -50,19 +45,7 @@
 
         public void serialize(OutgoingFileMessage message, DataOutputStreamPlus out, int version, StreamSession session) throws IOException
         {
-<<<<<<< HEAD
-            FileMessageHeader.serializer.serialize(message.header, out, version);
-
-            final SSTableReader reader = message.sstable;
-            StreamWriter writer = message.header.compressionInfo == null ?
-                    new StreamWriter(reader, message.header.sections, session) :
-                    new CompressedStreamWriter(reader,
-                            message.header.sections,
-                            message.header.compressionInfo, session);
-            writer.write(out);
-=======
             message.serialize(out, version, session);
->>>>>>> 9f7ab09f
             session.fileSent(message.header);
         }
     };
@@ -72,11 +55,7 @@
     private final String filename;
     private boolean completed = false;
 
-<<<<<<< HEAD
-    public OutgoingFileMessage(SSTableReader sstable, Ref ref, int sequenceNumber, long estimatedKeys, List<Pair<Long, Long>> sections, long repairedAt, boolean keepSSTableLevel)
-=======
-    public OutgoingFileMessage(Ref<SSTableReader> ref, int sequenceNumber, long estimatedKeys, List<Pair<Long, Long>> sections, long repairedAt)
->>>>>>> 9f7ab09f
+    public OutgoingFileMessage(Ref<SSTableReader> ref, int sequenceNumber, long estimatedKeys, List<Pair<Long, Long>> sections, long repairedAt, boolean keepSSTableLevel)
     {
         super(Type.FILE);
         this.ref = ref;
@@ -100,7 +79,7 @@
                                             keepSSTableLevel ? sstable.getSSTableLevel() : 0);
     }
 
-    public synchronized void serialize(DataOutputStreamAndChannel out, int version, StreamSession session) throws IOException
+    public synchronized void serialize(DataOutputStreamPlus out, int version, StreamSession session) throws IOException
     {
         if (completed)
         {
@@ -114,7 +93,7 @@
                                       new StreamWriter(reader, header.sections, session) :
                                       new CompressedStreamWriter(reader, header.sections,
                                                                  header.compressionInfo, session);
-        writer.write(out.getChannel());
+        writer.write(out);
     }
 
     public synchronized void complete()
