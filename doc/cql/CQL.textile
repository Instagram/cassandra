==<!-- This is only a suggestion, to demonstrate that the pre.syntax and pre.sample classes should probably be rendered differently. Render as you like. --><link rel="StyleSheet" href="CQL.css" type="text/css" media="screen">==

h1. Cassandra Query Language (CQL) v2.0

h2. Table of Contents

{toc}

h2. Syntax conventions

To aid in specifying the CQL syntax, we will use the following conventions in this document:

* Language rules will be given in a BNF(Backus-Naur Form)-like notation, looking like this:

bc(syntax). 
<Start> ::= <CQL_Statement>*
          ;

* Nonterminal symbols in syntax rules will have @<angle brackets>@.
* Terminal symbols will be shown in @"single quotes"@.
* As an additional shortcut notation to BNF, optional symbols (that can occur zero or one times) will be followed by a @?@ marker. Optional symbols that can occur zero or any number of times will be followed by a @*@ marker. Multiple symbols may be grouped together in @(parentheses)@ to signify that they are all optional or repeatable together.
* In a few cases where meaning is more easily conveyed through prose, we explain a symbol and its expansion without BNF.
* Sample code will also be shown in a code block:

bc(sample). 
SELECT sample_usage FROM cql;

* References to keywords or pieces of CQL code in running text will be shown in a @fixed-width font@.

h2. Overall syntax

CQL consists of statements. As in SQL, some statements directly make changes to data, some look up data, and some change the way data is stored.

All statements end with a semicolon.

bc(syntax). 
<CQL_Statement> ::= <statementBody> ";"
                  ;
<statementBody> ::= <useStatement>
                  | <selectStatement>
                  | <dataChangeStatement>
                  | <schemaChangeStatement>
                  ;
<dataChangeStatement> ::= <insertStatement>
                        | <updateStatement>
                        | <batchStatement>
                        | <deleteStatement>
                        | <truncateStatement>
                        ;
<schemaChangeStatement> ::= <createKeyspaceStatement>
                          | <createColumnFamilyStatement>
                          | <createIndexStatement>
                          | <dropKeyspaceStatement>
                          | <dropColumnFamilyStatement>
                          | <dropIndexStatement>
                          | <alterTableStatement>
                          ;

String literals and identifiers (including keyspace and column family names) are case-sensitive, but CQL keywords are not. We show CQL keywords in this document in @UPPERCASE@ merely as a convention to aid readability.

Literal values can be expressed in several ways in CQL.

bc(syntax). 
<term> ::= "KEY"
         | <identifier>
         | <stringLiteral>
         | <integer>
         | <float>
         | <uuid>
         ;

* An @<identifier>@ is a letter followed by any sequence of letters, digits, or the underscore (@_@).
* A @<stringLiteral>@ is encased in @'single quotes'@. A single quote itself can be represented in a string literal by doubling it, as in SQL: @'Single quote -> '' <-'@.
* An @<integer>@ consists of an optional minus sign (@-@) followed by one or more digits (@0-9@).
* A @<uuid>@ can be expressed in the canonical UUID form: 32 hex digits (@0-9@ or @a-f@, case insensitive), separated by dashes (@-@) after the 8th, 12th, 16th, and 20th digits. Example: @01234567-0123-0123-0123-0123456789ab@
* A @<float>@ is a series of one or more decimal digits, followed by a period (@.@), and one or more decimal digits following. Note that there is no provision for "e" notation, no optional @+@ sign, and the forms @.42@ and @42.@ are not accepted. Use @0.42@ and @42.0@.
* Whitespace is not significant except to separate terms, and inside string literals.

Comments in CQL can begin with a double dash (@--@) or a double slash (@//@) and extend to the end of the line. Multiline comments are enclosed in @/* ... */@.

h2(#storageTypes). Data Storage Types

__Syntax:__

bc(syntax). 
<storageType> ::= "ascii"
                | "bigint"
                | "blob"
                | "boolean"
                | "counter"
                | "decimal"
                | "double"
                | "float"
                | "int"
                | "text"
                | "timestamp"
                | "uuid"
                | "varchar"
                | "varint"
                ;

The following table gives additional information on the available data types.

|_. type|_. description|
|ascii|ASCII character string|
|bigint|64-bit signed long|
|blob|Arbitrary bytes (no validation)|
|boolean|true or false|
|counter|Counter column (64-bit long)|
|decimal|Variable-precision decimal|
|double|64-bit IEEE-754 floating point|
|float|32-bit IEEE-754 floating point|
|int|32-bit signed int|
|text|UTF8 encoded string|
|timestamp|A timestamp. See "Working with dates":#usingdates below for more information.|
|uuid|Type 1 or type 4 UUID|
|varchar|UTF8 encoded string|
|varint|Arbitrary-precision integer|

_Note: In addition to the recognized types listed above, it is also possible to supply a string containing the name of a class (a sub-class of @AbstractType@ loadable by Cassandra). The class name should either be fully qualified, or relative to the @org.apache.cassandra.db.marshal@ package._

h3(#usingdates). Working with dates

Values serialized with the @timestamp@ type are encoded as 64-bit signed integers representing a number of milliseconds since the standard base time known as "the epoch": January 1 1970 at 00:00:00 GMT.

Timestamp types can be input in CQL as simple long integers, giving the number of milliseconds since the epoch, as defined above.

Timestamp types can also be input as string literals in any of the following ISO 8601 formats, each representing the time and date Jan 2, 2003, at 04:05:00 AM, GMT.:

* @2011-02-03 04:05+0000@
* @2011-02-03 04:05:00+0000@
* @2011-02-03T04:05+0000@
* @2011-02-03T04:05:00+0000@

The @+0000@ above is an RFC 822 4-digit time zone specification; @+0000@ refers to GMT. US Pacific Standard Time is @-0800@. The time zone may be omitted if desired-- the date will be interpreted as being in the time zone under which the coordinating Cassandra node is configured.

* @2011-02-03 04:05@
* @2011-02-03 04:05:00@
* @2011-02-03T04:05@
* @2011-02-03T04:05:00@

There are clear difficulties inherent in relying on the time zone configuration being as expected, though, so it is recommended that the time zone always be specified for timestamps when feasible.

The time of day may also be omitted, if the date is the only piece that matters:

* @2011-02-03@
* @2011-02-03+0000@

In that case, the time of day will default to 00:00:00, in the specified or default time zone.

h2. USE

__Syntax:__

bc(syntax). 
<useStatement> ::= "USE" <term>
                 ;

__Sample:__

bc(sample). 
USE myApp;

A @USE@ statement consists of the @USE@ keyword, followed by a valid keyspace name.  Its purpose is to assign the per-connection, current working keyspace.  All subsequent keyspace-specific actions will be performed in the context of the keyspace selected, unless otherwise specified, until another USE statement is issued or the connection terminates.

h2. SELECT

__Syntax:__

bc(syntax). 
<selectStatement> ::= "SELECT" <whatToSelect>
                        "FROM" ( <name> "." )? <name>
                               ( "USING" "CONSISTENCY" <consistencylevel> )?
                               ( "WHERE" <selectWhereClause> )?
                               ( "LIMIT" <integer> )?
                    ;
<whatToSelect> ::= <term> ( "," <term> )*
                 | ("FIRST" <integer> )? "REVERSED"? <columnRange>
                 | "COUNT" "(" <countTarget> ")"
                 ;
<columnRange> ::= <term> ".." <term>
                | "*"
                ;
<countTarget> ::= "*"
                | "1"
                ;
<name> ::= <identifier>
         | <stringLiteral>
         | <integer>
         ;
<selectWhereClause> ::= <relation> ( "AND" <relation> )*
                      | <term> "IN" "(" <term> ( "," <term> )* ")"
                      ;
<relation> ::= <term> <relationOperator> <term>
             ;
<relationOperator> ::= "=" | "<" | ">" | "<=" | ">="
                     ;

__Sample:__

bc(sample). 
SELECT Name, Occupation FROM People WHERE key IN (199, 200, 207);
SELECT FIRST 3 REVERSED 'time199'..'time100' FROM Events;
SELECT COUNT(*) FROM system.Migrations;

A @SELECT@ is used to read one or more records from a Cassandra column family. It returns a result-set of rows, where each row consists of a key and a collection of columns corresponding to the query.

h3. Specifying Columns

bc(sample). 
SELECT col1, col2 FROM ...
SELECT range_lo..range_hi FROM ...
SELECT * FROM ...
SELECT FIRST 4 REVERSED range_hi..range_lo FROM ...

The @SELECT@ expression determines which columns will appear in the results and can take a few different forms, as shown above. The simplest is a comma-separated list of column names. Note that column names in Cassandra can be specified with string literals or integers, in addition to identifiers.

It is also possible to specify a range of column names. The range notation consists of start and end column names, separated by two periods (@..@). The set of columns returned for a range is start and end inclusive. A single star (@*@) may be used as a range to request "all columns".

When using a range, it is sometimes useful to limit the number of columns that can be returned as part of each row (since Cassandra is schemaless, it is not necessarily possible to determine ahead of time how many columns will be in the result set). To accomplish this, use the @FIRST@ clause with an integer to specify an upper limit on the number of columns returned per row. The default limit is 10,000 columns.

The @REVERSED@ option causes the sort order of the columns returned to be reversed. This affects the @FIRST@ clause; when limiting the columns returned, the columns at the end of the range will be selected instead of the ones at the beginning of the range.

A @SELECT@ expression may also be @COUNT(*)@. In this case, the result will be only one value: the number of rows which matched the query.

It is worth noting that unlike the projection in a SQL SELECT, there is no guarantee that the results will contain all of the columns specified, because Cassandra is schemaless.

h3. Column Family

bc(sample). 
SELECT ... FROM MyApp.LocationSnapshots ...;
SELECT ... FROM EventTimeline ...;

The @FROM@ clause is used to specify the Cassandra column family applicable to a @SELECT@ query. Unlike other operations on column families, the keyspace in which the column family exists may also be specified by giving its name before the column family name, and separating them by a dot (@.@). If the keyspace is not specified, the current keyspace will be used, as per normal.

h3. Consistency Level

bc(sample). 
SELECT ... USING CONSISTENCY QUORUM;

Following the column family clause is an optional "consistency level specification":#consistency.

h3. Filtering rows

bc(sample). 
SELECT ... WHERE KEY = 11194251 AND startdate = '2011-10-08-0500';
SELECT ... WHERE KEY >= 'AM' and KEY =< 'AZ' AND module = 17;
SELECT ... WHERE keyalias IN ('key1', 'key2', 'key3', ...);

The @WHERE@ clause provides for filtering the rows that appear in results.  The clause can filter on a key name, or range of keys, and in the case of indexed columns, on column values.  Key filters are specified using the @KEY@ keyword or key alias name, followed by a relational operator (one of @=@, @>@, @>=@, @<@, and @<=@), and then a term value.  When terms appear on both sides of a relational operator it is assumed the filter applies to an indexed column. With column index filters, the term on the left of the operator must be the name of the indexed column, and the term on the right is the value to filter __on__.

__Note: The greater-than and less-than operators (@>@ and @<@) result in key ranges that are inclusive of the terms. There is no supported notion of "strictly" greater-than or less-than; these operators are merely supported as aliases to @>=@ and @<=@.__

h3. Limits

bc(sample). 
SELECT ... WHERE favoriteArtist = 'The Mighty Mighty Bosstones' LIMIT 90000;

The @LIMIT@ option to a @SELECT@ expression limits the number of rows returned by a query. @LIMIT@ defaults to 10,000 when left unset.

h2. INSERT

__Syntax:__

bc(syntax). 
<insertStatement> ::= "INSERT" "INTO" <name>
                               "(" <term> "," <term> ( "," <term> )* ")"
                      "VALUES" "(" <term> "," <term> ( "," <term> )* ")"
                      ( "USING" <usingOption> ( "AND" <usingOption> )* )?
                    ;
<usingOption> ::= "CONSISTENCY" <consistencylevel>
                | "TIMESTAMP" <integer>
                | "TTL" <integer>
                ;

__Sample:__

bc(sample). 
INSERT INTO NerdMovies (KEY, 11924)
                VALUES ('Serenity', 'Nathan Fillion')
      USING CONSISTENCY LOCAL_QUORUM AND TTL 86400;

An @INSERT@ is used to write one or more columns to a record in a Cassandra column family. No results are returned.

The first column name in the @INSERT@ list must be the name of the column family key. Also, there must be more than one column name specified (Cassandra rows are not considered to exist with only a key and no associated columns).

Unlike in SQL, the semantics of @INSERT@ and @UPDATE@ are identical. In either case a record is created if none existed before, and updated when it does.  For information on query modifiers and types, see the "@UPDATE@":#update section below.

h2(#update). UPDATE

__Syntax:__

bc(syntax). 
<updateStatement> ::= "UPDATE" <name>
                        ( "USING" <usingOption> ( "AND" <usingOption> )* )?
                        "SET" <assignment> ( "," <assignment> )*
                        "WHERE" <updateWhereClause>
                    ;
<assignment> ::= <term> "=" <term>
               | <term> "=" <term> "+" <term>
               | <term> "=" <term> "-" <term>
               ;
<updateWhereClause> ::= <term> "=" <term>
                      | <term> "IN" "(" <term> ( "," <term> )* ")"
                      ;

__Sample:__

bc(sample). 
UPDATE NerdMovies USING CONSISTENCY ALL AND TTL 400
       SET 'A 1194' = 'The Empire Strikes Back',
           'B 1194' = 'Han Solo'
     WHERE KEY = B70DE1D0-9908-4AE3-BE34-5573E5B09F14;
UPDATE UserActionCounts SET total = total + 2 WHERE keyalias = 523;

An @UPDATE@ is used to write one or more columns to a record in a Cassandra column family. No results are returned. The row key can be specified using the @KEY@ keyword or by a key alias set per column family.

h3. Column Family

Statements begin with the @UPDATE@ keyword followed by a Cassandra column family name.

h3. Consistency Level

bc(sample). 
UPDATE Foo USING CONSISTENCY EACH_QUORUM ...

Following the column family identifier is an optional @USING@ clause, which can specify the "consistency level":#consistency for the update, or the timestamp and/or the TTL for the new columns.

h3. Timestamp

bc(sample). 
UPDATE Foo USING TIMESTAMP=1318452291034 ...

@UPDATE@ supports setting client-supplied optional timestamp for modification.

h3. TTL

bc(sample). 
UPDATE Foo USING TTL=6800 ...

@UPDATE@ supports setting a time to live (TTL), in seconds, for each of the added columns.

h3. Specifying Columns and Row

bc(sample). 
UPDATE ... SET col1 = val1, col2 = val2 WHERE KEY = key1;
UPDATE ... SET col3 = val3 WHERE KEY IN (key1, key2, key3);
UPDATE ... SET col4 = 22 WHERE keyalias = key4;

Rows are created or updated by supplying column names and values, after the @SET@ keyword, in term assignment format. Multiple columns can be set by separating the name/value pairs using commas.  Each update statement requires a precise set of row keys to be specified using a @WHERE@ clause and the @KEY@ keyword or key alias.

h3. Updating Counter Columns

bc(sample). 
UPDATE ... SET name1 = name1 + <value> ...;
UPDATE ... SET name1 = name1 - <value> ...;

Counter columns can be incremented or decremented by an arbitrary numeric value though the assignment of an expression that adds or substracts the value.

h2. DELETE

__Syntax:__

bc(syntax). 
<deleteStatement> ::= "DELETE" ( <term> ( "," <term> )* )?
                        "FROM" <name>
                        ( "USING" <deleteOption> ( "AND" <deleteOption> )* )?
                        "WHERE" <updateWhereClause>
                    ;
<deleteOption> ::= "CONSISTENCY" <consistencylevel>
                 | "TIMESTAMP" <integer>
                 ;

__Sample:__

bc(sample). 
DELETE col1, col2, col3 FROM Planeteers USING CONSISTENCY ONE WHERE KEY = 'Captain';
DELETE FROM MastersOfTheUniverse WHERE KEY IN ('Man-At-Arms', 'Teela');

A @DELETE@ is used to perform the removal of one or more columns from one or more rows. The key can be given using the @KEY@ keyword or by the key alias set per column family.

h3. Specifying Columns

Following the @DELETE@ keyword is an optional comma-delimited list of column name terms. When no column names are specified, the remove applies to the entire row(s) matched by the "WHERE clause":#deleterows.

h3. Column Family

The column family name follows the list of column names and the keyword @FROM@.

h3. Consistency Level

Following the column family identifier is an optional "consistency level specification":#consistency.

h3(#deleterows). Specifying Rows

bc(sample). 
DELETE ... WHERE KEY = 'some_key_value';
DELETE ... WHERE keyalias IN (key1, key2);

The @WHERE@ clause is used to determine to which row(s) a @DELETE@ applies. The first form allows the specification of a single keyname using the @KEY@ keyword (or by key alias) and the @=@ operator.  The second form allows a list of keyname terms to be specified using the @IN@ notation and a parenthesized list of comma-delimited keyname terms.

h2. TRUNCATE

__Syntax:__

bc(syntax). 
<truncateStatement> ::= "TRUNCATE" <name>
                      ;

__Sample:__

bc(sample). 
TRUNCATE super_important_data;

<<<<<<< HEAD
bc. 
BATCH BEGIN BATCH [USING CONSISTENCY <LEVEL> [AND TIMESTAMP <timestamp>]]
    INSERT or UPDATE or DELETE statements separated by semicolon or "end of line"
APPLY BATCH
=======
@TRUNCATE@ accepts a single argument for the column family name, and permanently removes all data from said column family.
>>>>>>> 1bb2947d

h2. BATCH

__Syntax:__

bc(syntax). 
<batchStatement> ::= "BEGIN" "BATCH"
                        ( "USING" <usingOption> ( "AND" <usingOption> )* )?
                        <batchStatementMember> ( ";" <batchStatementMember> )*
                     "APPLY" "BATCH"
                   ;
<batchStatementMember> ::= <insertStatement>
                         | <updateStatement>
                         | <deleteStatement>
                         ;

__Sample:__

<<<<<<< HEAD
bc. 
BEGIN BATCH USING CONSISTENCY QUORUM
=======
bc(sample). 
BEGIN BATCH USING CONSISTENCY QUORUM AND TTL 8640000
>>>>>>> 1bb2947d
  INSERT INTO users (KEY, password, name) VALUES ('user2', 'ch@ngem3b', 'second user')
  UPDATE users SET password = 'ps22dhds' WHERE KEY = 'user2'
  INSERT INTO users (KEY, password) VALUES ('user3', 'ch@ngem3c')
  DELETE name FROM users WHERE key = 'user2'
  INSERT INTO users (KEY, password, name) VALUES ('user4', 'ch@ngem3c', 'Andrew')
APPLY BATCH;

@BATCH@ supports setting a client-supplied optional global timestamp which will be used for each of the operations included in the batch.

A single consistency level is used for the entire batch. It appears after the @BEGIN BATCH@ statement, and uses the standard "consistency level specification":#consistency. Batched statements default to @CONSISTENCY.ONE@ when left unspecified.

Only data modification statements (specifically, @UPDATE@, @INSERT@, and @DELETE@) are allowed in a @BATCH@ statement. @BATCH@ is _not_ an analogue for SQL transactions.

_NOTE: While there are no isolation guarantees, @UPDATE@ queries are atomic within a given record._

h2. CREATE KEYSPACE

__Syntax:__

bc(syntax). 
<createKeyspaceStatement> ::= "CREATE" "KEYSPACE" <name>
                                 "WITH" <optionName> "=" <optionVal>
                                 ( "AND" <optionName> "=" <optionVal> )*
                            ;
<optionName> ::= <identifier>
               | <optionName> ":" <identifier>
               | <optionName> ":" <integer>
               ;
<optionVal> ::= <stringLiteral>
              | <identifier>
              | <integer>
              ;

__Sample:__

bc(sample). 
CREATE KEYSPACE Excelsior WITH strategy_class = 'SimpleStrategy'
    AND strategy_options:replication_factor = 1;
CREATE KEYSPACE Excalibur WITH strategy_class = 'NetworkTopologyStrategy'
    AND strategy_options:DC1 = 1 AND strategy_options:DC2 = 3;

The @CREATE KEYSPACE@ statement creates a new top-level namespace (aka "keyspace"). Valid names are any string constructed of alphanumeric characters and underscores. Names which do not work as valid identifiers or integers should be quoted as string literals. Properties such as replication strategy and count are specified during creation using the following accepted keyword arguments:

|_. keyword|_. required|_. description|
|strategy_class|yes|The name of the replication strategy class which should be used for the new keyspace. Some often-used classes are @SimpleStrategy@ and @NetworkTopologyStrategy@.|
|strategy_options|no|Most strategies require additional arguments which can be supplied by appending the option name to the @strategy_options@ keyword, separated by a colon (@:@).  For example, a strategy option of "DC1" with a value of "1" would be specified as @strategy_options:DC1 = 1@; replication_factor for SimpleStrategy could be @strategy_options:replication_factor=3@.|

h2. CREATE COLUMNFAMILY

__Syntax:__

bc(syntax). 
<createColumnFamilyStatement> ::= "CREATE" "COLUMNFAMILY" <name>
                                    "(" <term> <storageType> "PRIMARY" "KEY"
                                        ( "," <term> <storageType> )* ")"
                                   ( "WITH" <identifier> "=" <cfOptionVal>
                                     ( "AND" <identifier> "=" <cfOptionVal> )* )?
                                ;
<cfOptionVal> ::= <storageType>
                | <identifier>
                | <stringLiteral>
                | <integer>
                | <float>
                ;

__Sample:__

bc(sample). 
CREATE COLUMNFAMILY Fish (KEY blob PRIMARY KEY);
CREATE COLUMNFAMILY FastFoodEatings (user text PRIMARY KEY)
    WITH comparator=timestamp AND default_validation=int;
CREATE COLUMNFAMILY MonkeyTypes (
    KEY uuid PRIMARY KEY,
    species text,
    alias text,
    population varint
) WITH comment='Important biological records'
   AND read_repair_chance = 1.0;

@CREATE COLUMNFAMILY@ statements create new column family namespaces under the current keyspace. Valid column family names are strings of alphanumeric characters and underscores, which begin with a letter.

h3(#keytypes). Specifying Key Type

bc(sample). 
CREATE ... (KEY ascii PRIMARY KEY, ... ) ...

When creating a new column family, you must specify the key type. The list of possible types is identical to column comparators/validators (see "Data Storage Types":#storageTypes), except it probably does not make sense to use @counter@ for a key. It's important to note that the key type you use must be compatible with the partitioner in use. For example, @OrderPreservingPartitioner@ and @CollatingOrderPreservingPartitioner@ both require UTF-8 keys. If you use an identifier for the primary key name, instead of the @KEY@ keyword, a key alias will be set automatically.

h3. Specifying Column Types (optional)

bc(sample). 
CREATE ... ( ... , name1 type1, name2 type2, ... ) ...

It is possible to assign columns a type during column family creation. Columns configured with a type are validated accordingly when a write occurs, and intelligent CQL drivers and interfaces will be able to decode the column values correctly when receiving them. Column types are specified as a parenthesized, comma-separated list of column term and type pairs. See "Data Storage Types":#storageTypes for the list of recognized types.

h3. Column Family Options (optional)

bc(sample). 
CREATE COLUMNFAMILY ... WITH keyword1 = arg1 AND keyword2 = arg2;

A number of optional keyword arguments can be supplied to control the configuration of a new column family.

|_. keyword|_. default|_. description|
|comparator|text|Determines the storage type of column names (which itself determines the sorting and validation of column names). Valid values are listed in the "Data Storage Types":#storageTypes table above.|
|comment|none|A free-form, human-readable comment.|
|row_cache_provider|SerializingCacheProvider if JNA is present, otherwise ConcurrentHashMapCacheProvider|A factory for the cache with which to back the row cache.|
|row_cache_size|0|Number of rows whose entire contents to cache in memory.|
|key_cache_size|200000|Number of keys per SSTable whose locations are kept in memory in "mostly LRU" order.|
|read_repair_chance|1.0|The probability with which read repairs should be invoked on non-quorum reads.|
|gc_grace_seconds|864000|Time to wait before garbage collecting tombstones (deletion markers).|
|default_validation|text|Determines the default storage type of column values (which itself determines the validation for column values). This option does not affect the types of columns which were defined in a @CREATE COLUMNFAMILY@ statement-- only new columns. Valid values are listed in the "Data Storage Types":#storageTypes table above.|
|min_compaction_threshold|4|Minimum number of SSTables needed to start a minor compaction.|
|max_compaction_threshold|32|Maximum number of SSTables allowed before a minor compaction is forced.|
|row_cache_save_period_in_seconds|0|Number of seconds between saving row caches.|
|key_cache_save_period_in_seconds|14400|Number of seconds between saving key caches.|
|replicate_on_write|false| |

h2. CREATE INDEX

__Syntax:__

bc(syntax). 
<createIndexStatement> ::= "CREATE" "INDEX" <identifier>? "ON"
                               <name> "(" <term> ")"
                         ;

__Sample:__

bc(sample). 
CREATE INDEX userIndex ON NerdMovies (user);
CREATE INDEX ON Mutants (abilityId);

A @CREATE INDEX@ statement is used to create a new, automatic secondary index on the given column family, for the named column. A name for the index itself can be specified before the @ON@ keyword, if desired. A single column name must be specified inside the parentheses. It is not necessary for the column to exist on any current rows (Cassandra is schemaless), but the column must already have a type (specified during the @CREATE COLUMNFAMILY@, or added afterwards with @ALTER COLUMNFAMILY@.

h2. DROP KEYSPACE

__Syntax:__

bc(syntax). 
<dropKeyspaceStatement> ::= "DROP" "KEYSPACE" <name>
                          ;

__Sample:__

bc(sample). DROP KEYSPACE MyTwitterClone;

A @DROP KEYSPACE@ statement results in the immediate, irreversible removal of a keyspace, including all column families in it, and all data contained in those column families.

h2. DROP COLUMNFAMILY

__Syntax:__

bc(syntax). 
<dropColumnFamilyStatement> ::= "DROP" "COLUMNFAMILY" <name>
                              ;

__Sample:__

bc(sample). DROP COLUMNFAMILY worldSeriesAttendees;

A @DROP COLUMNFAMILY@ statement results in the immediate, irreversible removal of a column family, including all data contained in it.

h2. DROP INDEX

__Syntax:__

bc(syntax). 
<dropIndexStatement> ::= "DROP" "INDEX" <name>
                       ;

__Sample:__

bc(sample). DROP INDEX cf_col_idx;

A @DROP INDEX@ statement is used to drop an existing secondary index.

h2. ALTER COLUMNFAMILY

__Syntax:__

bc(syntax). 
<alterTableStatement> ::= "ALTER" "COLUMNFAMILY" <name> <alterInstructions>
                        ;
<alterInstructions> ::= "ALTER" <name> "TYPE" <storageType>
                      | "ADD" <name> <storageType>
                      | "DROP" <name>
                      ;

An @ALTER@ statement is used to manipulate column family column metadata. It allows you to add new columns, drop existing columns, or change the data storage type of existing columns. No results are returned.

Specify the name of the column family to be changed after the @ALTER COLUMNFAMILY@ keywords, and the name of the column to be changed, added, or dropped after the keyword corresponding to the type of change desired (@ALTER@, @ADD@, @DROP@).

h3. Changing the type of a typed column

bc(sample). 
ALTER COLUMNFAMILY addamsFamily ALTER lastKnownLocation TYPE uuid;

@ALTER COLUMNFAMILY ... ALTER@ changes the expected storage type for a column. The column must already have a type in the column family metadata. The column may or may not already exist in current rows-- but be aware that no validation of existing data is done. The bytes stored in values for that column will remain unchanged, and if existing data is not deserializable according to the new type, this may cause your CQL driver or interface to report errors.

h3. Adding a typed column

bc(sample). 
ALTER COLUMNFAMILY addamsFamily ADD gravesite varchar;

The @ALTER COLUMNFAMILY ... ADD@ variant adds a typed column to a column family. The column must not already have a type in the column family metadata. The same warnings from the above @ALTER@ section, about there being no validation of existing data, apply here as well.

h3. Dropping a typed column

bc(sample). 
ALTER COLUMNFAMILY addamsFamily DROP gender;

An @ALTER COLUMNFAMILY ... DROP@ statement removes the type of a column from the column family metadata. Note that this does _not_ remove the column from current rows; it just removes the metadata saying that the bytes stored under that column are expected to be deserializable according to a certain type.

<<<<<<< HEAD
|_. type|_. term|
|ascii|Any string which can be decoded using ASCII charset|
|text / varchar|Any string which can be decoded using UTF8 charset|
|uuid|Standard UUID string format (hyphen-delimited hex notation)|
|uuid|Standard UUID string format (hyphen-delimited hex notation)|
|uuid|The string @now@, to represent a type-1 (time-based) UUID with a date-time component based on the current time|
|uuid|Numeric value representing milliseconds since epoch|
|uuid|An "iso8601 timestamp":http://en.wikipedia.org/wiki/8601|
|int|Integer value capable of fitting in 4 bytes|
|bigint|Integer value capable of fitting in 8 bytes|
|varint|Integer value of arbitrary size|
|blob|Hex-encoded strings (converted directly to the corresponding bytes)|
=======
h2. Common Idioms

h3(#consistency). Specifying Consistency

bc(syntax). 
<consistency> ::= "ANY"
                | "ONE"
                | "QUORUM"
                | "ALL"
                | "LOCAL_QUORUM"
                | "EACH_QUORUM"
                ;

bc(sample). 
... USING CONSISTENCY LOCAL_QUORUM ...

Consistency level specifications are made up the keywords @USING CONSISTENCY@, followed by a consistency level identifier. Valid consistency level identifiers are as listed above. When not specified, @USING CONSISTENCY ONE@ is the default.

Consult your Cassandra documentation for information about how consistency levels work.
>>>>>>> 1bb2947d

h1. Versioning

Versioning of the CQL language adheres to the "Semantic Versioning":http://semver.org guidelines.  Versions take the form X.Y.Z where X, Y, and Z are integer values representing major, minor, and patch level respectively.  There is no correlation between Cassandra release versions and the CQL language version.

|_. version|_. description|
|Major|The major version _must_ be bumped when backward incompatible changes are introduced.  This should rarely (if ever) occur.|
|Minor|Minor version increments occur when new, but backward compatible, functionality is introduced.|
|Patch|The patch version is incremented when bugs are fixed.|

h1. Changes

<<<<<<< HEAD
pre. Fri, 09 Sep 2011 11:43:00 -0500 - Jonathan Ellis
=======
pre.. 
Wed, 12 Oct 2011 16:53:00 -0500 - paul cannon
 * Rework whole doc, adding syntax specifics and additional explanations

Fri, 09 Sep 2011 11:43:00 -0500 - Jonathan Ellis
>>>>>>> 1bb2947d
 * add int data type

pre. Wed, 07 Sep 2011 09:01:00 -0500 - Jonathan Ellis
 * Updated version to 2.0; Documented row-based count()
 * Updated list of supported data types

pre. Wed, 10 Aug 2011 11:22:00 -0500 - Eric Evans
 * Improved INSERT vs. UPDATE wording.
 * Documented counter column incr/descr.

pre. Sat, 01 Jun 2011 15:58:00 -0600 - Pavel Yaskevich
 * Updated to support ALTER (CASSANDRA-1709)

pre. Tue, 22 Mar 2011 18:10:28 -0700 - Eric Evans <eevans@rackspace.com>
 * Initial version, 1.0.0<|MERGE_RESOLUTION|>--- conflicted
+++ resolved
@@ -412,14 +412,7 @@
 bc(sample). 
 TRUNCATE super_important_data;
 
-<<<<<<< HEAD
-bc. 
-BATCH BEGIN BATCH [USING CONSISTENCY <LEVEL> [AND TIMESTAMP <timestamp>]]
-    INSERT or UPDATE or DELETE statements separated by semicolon or "end of line"
-APPLY BATCH
-=======
 @TRUNCATE@ accepts a single argument for the column family name, and permanently removes all data from said column family.
->>>>>>> 1bb2947d
 
 h2. BATCH
 
@@ -438,13 +431,8 @@
 
 __Sample:__
 
-<<<<<<< HEAD
-bc. 
-BEGIN BATCH USING CONSISTENCY QUORUM
-=======
 bc(sample). 
 BEGIN BATCH USING CONSISTENCY QUORUM AND TTL 8640000
->>>>>>> 1bb2947d
   INSERT INTO users (KEY, password, name) VALUES ('user2', 'ch@ngem3b', 'second user')
   UPDATE users SET password = 'ps22dhds' WHERE KEY = 'user2'
   INSERT INTO users (KEY, password) VALUES ('user3', 'ch@ngem3c')
@@ -658,20 +646,6 @@
 
 An @ALTER COLUMNFAMILY ... DROP@ statement removes the type of a column from the column family metadata. Note that this does _not_ remove the column from current rows; it just removes the metadata saying that the bytes stored under that column are expected to be deserializable according to a certain type.
 
-<<<<<<< HEAD
-|_. type|_. term|
-|ascii|Any string which can be decoded using ASCII charset|
-|text / varchar|Any string which can be decoded using UTF8 charset|
-|uuid|Standard UUID string format (hyphen-delimited hex notation)|
-|uuid|Standard UUID string format (hyphen-delimited hex notation)|
-|uuid|The string @now@, to represent a type-1 (time-based) UUID with a date-time component based on the current time|
-|uuid|Numeric value representing milliseconds since epoch|
-|uuid|An "iso8601 timestamp":http://en.wikipedia.org/wiki/8601|
-|int|Integer value capable of fitting in 4 bytes|
-|bigint|Integer value capable of fitting in 8 bytes|
-|varint|Integer value of arbitrary size|
-|blob|Hex-encoded strings (converted directly to the corresponding bytes)|
-=======
 h2. Common Idioms
 
 h3(#consistency). Specifying Consistency
@@ -691,7 +665,6 @@
 Consistency level specifications are made up the keywords @USING CONSISTENCY@, followed by a consistency level identifier. Valid consistency level identifiers are as listed above. When not specified, @USING CONSISTENCY ONE@ is the default.
 
 Consult your Cassandra documentation for information about how consistency levels work.
->>>>>>> 1bb2947d
 
 h1. Versioning
 
@@ -704,15 +677,11 @@
 
 h1. Changes
 
-<<<<<<< HEAD
-pre. Fri, 09 Sep 2011 11:43:00 -0500 - Jonathan Ellis
-=======
 pre.. 
 Wed, 12 Oct 2011 16:53:00 -0500 - paul cannon
  * Rework whole doc, adding syntax specifics and additional explanations
 
 Fri, 09 Sep 2011 11:43:00 -0500 - Jonathan Ellis
->>>>>>> 1bb2947d
  * add int data type
 
 pre. Wed, 07 Sep 2011 09:01:00 -0500 - Jonathan Ellis
