/*
 * Licensed to the Apache Software Foundation (ASF) under one
 * or more contributor license agreements.  See the NOTICE file
 * distributed with this work for additional information
 * regarding copyright ownership.  The ASF licenses this file
 * to you under the Apache License, Version 2.0 (the
 * "License"); you may not use this file except in compliance
 * with the License.  You may obtain a copy of the License at
 *
 *     http://www.apache.org/licenses/LICENSE-2.0
 *
 * Unless required by applicable law or agreed to in writing, software
 * distributed under the License is distributed on an "AS IS" BASIS,
 * WITHOUT WARRANTIES OR CONDITIONS OF ANY KIND, either express or implied.
 * See the License for the specific language governing permissions and
 * limitations under the License.
 */

package org.apache.cassandra.concurrent;

import java.io.OutputStream;
import java.io.PrintStream;
import java.util.Arrays;
import java.util.concurrent.ExecutorService;
import java.util.concurrent.TimeUnit;

import org.junit.Assert;
import org.junit.Test;

import org.apache.cassandra.utils.FBUtilities;

public class SEPExecutorTest
{
    @Test
    public void shutdownTest() throws Throwable
    {
        for (int i = 0; i < 1000; i++)
        {
            shutdownOnce(i);
        }
    }

    private static void shutdownOnce(int run) throws Throwable
    {
        SharedExecutorPool sharedPool = new SharedExecutorPool("SharedPool");
        String MAGIC = "UNREPEATABLE_MAGIC_STRING";
        OutputStream nullOutputStream = new OutputStream() {
            public void write(int b) { }
        };
        PrintStream nullPrintSteam = new PrintStream(nullOutputStream);

        for (int idx = 0; idx < 20; idx++)
        {
            ExecutorService es = sharedPool.newExecutor(FBUtilities.getAvailableProcessors(), Integer.MAX_VALUE, "STAGE", run + MAGIC + idx);
            // Write to black hole
            es.execute(() -> nullPrintSteam.println("TEST" + es));
        }

        // shutdown does not guarantee that threads are actually dead once it exits, only that they will stop promptly afterwards
<<<<<<< HEAD
        sharedPool.shutdownAndWait();
=======
        sharedPool.shutdownAndWait(1L, TimeUnit.MINUTES);
>>>>>>> 8dcaa12b
        for (Thread thread : Thread.getAllStackTraces().keySet())
        {
            if (thread.getName().contains(MAGIC))
            {
                thread.join(100);
                if (thread.isAlive())
                    Assert.fail(thread + " is still running " + Arrays.toString(thread.getStackTrace()));
            }
        }
    }
}<|MERGE_RESOLUTION|>--- conflicted
+++ resolved
@@ -57,11 +57,7 @@
         }
 
         // shutdown does not guarantee that threads are actually dead once it exits, only that they will stop promptly afterwards
-<<<<<<< HEAD
-        sharedPool.shutdownAndWait();
-=======
         sharedPool.shutdownAndWait(1L, TimeUnit.MINUTES);
->>>>>>> 8dcaa12b
         for (Thread thread : Thread.getAllStackTraces().keySet())
         {
             if (thread.getName().contains(MAGIC))
