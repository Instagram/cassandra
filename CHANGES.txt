--- conflicted
+++ resolved
@@ -1,15 +1,14 @@
-<<<<<<< HEAD
 4.0
  * Add column definition kind to dropped columns in schema (CASSANDRA-12705)
  * Add (automate) Nodetool Documentation (CASSANDRA-12672)
  * Update bundled cqlsh python driver to 3.7.0 (CASSANDRA-12736)
  * Reject invalid replication settings when creating or altering a keyspace (CASSANDRA-12681)
  * Clean up the SSTableReader#getScanner API wrt removal of RateLimiter (CASSANDRA-12422)
-=======
+
+
 3.11
 Merged from 3.0:
  * Prevent reloading of logback.xml from UDF sandbox (CASSANDRA-12535)
->>>>>>> c31463a4
 
 
 3.10
