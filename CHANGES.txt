<<<<<<< HEAD
3.1
Merged from 3.0:
=======
3.0.1
 * Fix issue with datadir migration on upgrade (CASSANDRA-10788)
>>>>>>> d0da9e76
 * Fix bug with range tombstones on reverse queries and test coverage for
   AbstractBTreePartition (CASSANDRA-10059)
 * Remove 64k limit on collection elements (CASSANDRA-10374)
 * Remove unclear Indexer.indexes() method (CASSANDRA-10690)
 * Fix NPE on stream read error (CASSANDRA-10771)
 * Normalize cqlsh DESC output (CASSANDRA-10431)
 * Rejects partition range deletions when columns are specified (CASSANDRA-10739)
 * Fix error when saving cached key for old format sstable (CASSANDRA-10778)
 * Invalidate prepared statements on DROP INDEX (CASSANDRA-10758)
 * Fix SELECT statement with IN restrictions on partition key,
   ORDER BY and LIMIT (CASSANDRA-10729)
 * Improve stress performance over 1k threads (CASSANDRA-7217)
 * Wait for migration responses to complete before bootstrapping (CASSANDRA-10731)
 * Unable to create a function with argument of type Inet (CASSANDRA-10741)
 * Fix backward incompatibiliy in CqlInputFormat (CASSANDRA-10717)
 * Correctly preserve deletion info on updated rows when notifying indexers
   of single-row deletions (CASSANDRA-10694)
 * Notify indexers of partition delete during cleanup (CASSANDRA-10685)
 * Keep the file open in trySkipCache (CASSANDRA-10669)
 * Updated trigger example (CASSANDRA-10257)
Merged from 2.2:
 * Verify tables in pseudo-system keyspaces at startup (CASSANDRA-10761)
 * Fix IllegalArgumentException in DataOutputBuffer.reallocate for large buffers (CASSANDRA-10592)
 * Show CQL help in cqlsh in web browser (CASSANDRA-7225)
 * Serialize on disk the proper SSTable compression ratio (CASSANDRA-10775)
 * Reject index queries while the index is building (CASSANDRA-8505)
 * CQL.textile syntax incorrectly includes optional keyspace for aggregate SFUNC and FINALFUNC (CASSANDRA-10747)
 * Fix JSON update with prepared statements (CASSANDRA-10631)
 * Don't do anticompaction after subrange repair (CASSANDRA-10422)
 * Fix SimpleDateType type compatibility (CASSANDRA-10027)
 * (Hadoop) fix splits calculation (CASSANDRA-10640)
 * (Hadoop) ensure that Cluster instances are always closed (CASSANDRA-10058)
Merged from 2.1:
 * Fix Stress profile parsing on Windows (CASSANDRA-10808)
 * Fix incremental repair hang when replica is down (CASSANDRA-10288)
 * Optimize the way we check if a token is repaired in anticompaction (CASSANDRA-10768)
 * Add proper error handling to stream receiver (CASSANDRA-10774)
 * Warn or fail when changing cluster topology live (CASSANDRA-10243)
 * Status command in debian/ubuntu init script doesn't work (CASSANDRA-10213)
 * Some DROP ... IF EXISTS incorrectly result in exceptions on non-existing KS (CASSANDRA-10658)
 * DeletionTime.compareTo wrong in rare cases (CASSANDRA-10749)
 * Force encoding when computing statement ids (CASSANDRA-10755)
 * Properly reject counters as map keys (CASSANDRA-10760)
 * Fix the sstable-needs-cleanup check (CASSANDRA-10740)
 * (cqlsh) Print column names before COPY operation (CASSANDRA-8935)
 * Fix CompressedInputStream for proper cleanup (CASSANDRA-10012)
 * (cqlsh) Support counters in COPY commands (CASSANDRA-9043)
 * Try next replica if not possible to connect to primary replica on
   ColumnFamilyRecordReader (CASSANDRA-2388)
 * Limit window size in DTCS (CASSANDRA-10280)
 * sstableloader does not use MAX_HEAP_SIZE env parameter (CASSANDRA-10188)
 * (cqlsh) Improve COPY TO performance and error handling (CASSANDRA-9304)
 * Create compression chunk for sending file only (CASSANDRA-10680)
 * Forbid compact clustering column type changes in ALTER TABLE (CASSANDRA-8879)
 * Reject incremental repair with subrange repair (CASSANDRA-10422)
 * Add a nodetool command to refresh size_estimates (CASSANDRA-9579)
 * Invalidate cache after stream receive task is completed (CASSANDRA-10341)
 * Reject counter writes in CQLSSTableWriter (CASSANDRA-10258)
 * Remove superfluous COUNTER_MUTATION stage mapping (CASSANDRA-10605)


3.0
 * Fix AssertionError while flushing memtable due to materialized views
   incorrectly inserting empty rows (CASSANDRA-10614)
 * Store UDA initcond as CQL literal in the schema table, instead of a blob (CASSANDRA-10650)
 * Don't use -1 for the position of partition key in schema (CASSANDRA-10491)
 * Fix distinct queries in mixed version cluster (CASSANDRA-10573)
 * Skip sstable on clustering in names query (CASSANDRA-10571)
 * Remove value skipping as it breaks read-repair (CASSANDRA-10655)
 * Fix bootstrapping with MVs (CASSANDRA-10621)
 * Make sure EACH_QUORUM reads are using NTS (CASSANDRA-10584)
 * Fix MV replica filtering for non-NetworkTopologyStrategy (CASSANDRA-10634)
 * (Hadoop) fix CIF describeSplits() not handling 0 size estimates (CASSANDRA-10600)
 * Fix reading of legacy sstables (CASSANDRA-10590)
 * Use CQL type names in schema metadata tables (CASSANDRA-10365)
 * Guard batchlog replay against integer division by zero (CASSANDRA-9223)
 * Fix bug when adding a column to thrift with the same name than a primary key (CASSANDRA-10608)
 * Add client address argument to IAuthenticator::newSaslNegotiator (CASSANDRA-8068)
 * Fix implementation of LegacyLayout.LegacyBoundComparator (CASSANDRA-10602)
 * Don't use 'names query' read path for counters (CASSANDRA-10572)
 * Fix backward compatibility for counters (CASSANDRA-10470)
 * Remove memory_allocator paramter from cassandra.yaml (CASSANDRA-10581,10628)
 * Execute the metadata reload task of all registered indexes on CFS::reload (CASSANDRA-10604)
 * Fix thrift cas operations with defined columns (CASSANDRA-10576)
 * Fix PartitionUpdate.operationCount()for updates with static column operations (CASSANDRA-10606)
 * Fix thrift get() queries with defined columns (CASSANDRA-10586)
 * Fix marking of indexes as built and removed (CASSANDRA-10601)
 * Skip initialization of non-registered 2i instances, remove Index::getIndexName (CASSANDRA-10595)
 * Fix batches on multiple tables (CASSANDRA-10554)
 * Ensure compaction options are validated when updating KeyspaceMetadata (CASSANDRA-10569)
 * Flatten Iterator Transformation Hierarchy (CASSANDRA-9975)
 * Remove token generator (CASSANDRA-5261)
 * RolesCache should not be created for any authenticator that does not requireAuthentication (CASSANDRA-10562)
 * Fix LogTransaction checking only a single directory for files (CASSANDRA-10421)
 * Fix handling of range tombstones when reading old format sstables (CASSANDRA-10360)
 * Aggregate with Initial Condition fails with C* 3.0 (CASSANDRA-10367)
Merged from 2.2:
 * (cqlsh) show partial trace if incomplete after max_trace_wait (CASSANDRA-7645)
 * Use most up-to-date version of schema for system tables (CASSANDRA-10652)
 * Deprecate memory_allocator in cassandra.yaml (CASSANDRA-10581,10628)
 * Expose phi values from failure detector via JMX and tweak debug
   and trace logging (CASSANDRA-9526)
 * Fix IllegalArgumentException in DataOutputBuffer.reallocate for large buffers (CASSANDRA-10592)
Merged from 2.1:
 * Shutdown compaction in drain to prevent leak (CASSANDRA-10079)
 * (cqlsh) fix COPY using wrong variable name for time_format (CASSANDRA-10633)
 * Do not run SizeEstimatesRecorder if a node is not a member of the ring (CASSANDRA-9912)
 * Improve handling of dead nodes in gossip (CASSANDRA-10298)
 * Fix logback-tools.xml incorrectly configured for outputing to System.err
   (CASSANDRA-9937)
 * Fix streaming to catch exception so retry not fail (CASSANDRA-10557)
 * Add validation method to PerRowSecondaryIndex (CASSANDRA-10092)
 * Support encrypted and plain traffic on the same port (CASSANDRA-10559)
 * Do STCS in DTCS windows (CASSANDRA-10276)
 * Avoid repetition of JVM_OPTS in debian package (CASSANDRA-10251)
 * Fix potential NPE from handling result of SIM.highestSelectivityIndex (CASSANDRA-10550)
 * Fix paging issues with partitions containing only static columns data (CASSANDRA-10381)
 * Fix conditions on static columns (CASSANDRA-10264)
 * AssertionError: attempted to delete non-existing file CommitLog (CASSANDRA-10377)
 * Fix sorting for queries with an IN condition on partition key columns (CASSANDRA-10363)


3.0-rc2
 * Fix SELECT DISTINCT queries between 2.2.2 nodes and 3.0 nodes (CASSANDRA-10473)
 * Remove circular references in SegmentedFile (CASSANDRA-10543)
 * Ensure validation of indexed values only occurs once per-partition (CASSANDRA-10536)
 * Fix handling of static columns for range tombstones in thrift (CASSANDRA-10174)
 * Support empty ColumnFilter for backward compatility on empty IN (CASSANDRA-10471)
 * Remove Pig support (CASSANDRA-10542)
 * Fix LogFile throws Exception when assertion is disabled (CASSANDRA-10522)
 * Revert CASSANDRA-7486, make CMS default GC, move GC config to
   conf/jvm.options (CASSANDRA-10403)
 * Fix TeeingAppender causing some logs to be truncated/empty (CASSANDRA-10447)
 * Allow EACH_QUORUM for reads (CASSANDRA-9602)
 * Fix potential ClassCastException while upgrading (CASSANDRA-10468)
 * Fix NPE in MVs on update (CASSANDRA-10503)
 * Only include modified cell data in indexing deltas (CASSANDRA-10438)
 * Do not load keyspace when creating sstable writer (CASSANDRA-10443)
 * If node is not yet gossiping write all MV updates to batchlog only (CASSANDRA-10413)
 * Re-populate token metadata after commit log recovery (CASSANDRA-10293)
 * Provide additional metrics for materialized views (CASSANDRA-10323)
 * Flush system schema tables after local schema changes (CASSANDRA-10429)
Merged from 2.2:
 * Reduce contention getting instances of CompositeType (CASSANDRA-10433)
 * Fix the regression when using LIMIT with aggregates (CASSANDRA-10487)
 * Avoid NoClassDefFoundError during DataDescriptor initialization on windows (CASSANDRA-10412)
 * Preserve case of quoted Role & User names (CASSANDRA-10394)
 * cqlsh pg-style-strings broken (CASSANDRA-10484)
 * cqlsh prompt includes name of keyspace after failed `use` statement (CASSANDRA-10369)
Merged from 2.1:
 * (cqlsh) Distinguish negative and positive infinity in output (CASSANDRA-10523)
 * (cqlsh) allow custom time_format for COPY TO (CASSANDRA-8970)
 * Don't allow startup if the node's rack has changed (CASSANDRA-10242)
 * (cqlsh) show partial trace if incomplete after max_trace_wait (CASSANDRA-7645)
 * Allow LOCAL_JMX to be easily overridden (CASSANDRA-10275)
 * Mark nodes as dead even if they've already left (CASSANDRA-10205)


3.0.0-rc1
 * Fix mixed version read request compatibility for compact static tables
   (CASSANDRA-10373)
 * Fix paging of DISTINCT with static and IN (CASSANDRA-10354)
 * Allow MATERIALIZED VIEW's SELECT statement to restrict primary key
   columns (CASSANDRA-9664)
 * Move crc_check_chance out of compression options (CASSANDRA-9839)
 * Fix descending iteration past end of BTreeSearchIterator (CASSANDRA-10301)
 * Transfer hints to a different node on decommission (CASSANDRA-10198)
 * Check partition keys for CAS operations during stmt validation (CASSANDRA-10338)
 * Add custom query expressions to SELECT (CASSANDRA-10217)
 * Fix minor bugs in MV handling (CASSANDRA-10362)
 * Allow custom indexes with 0,1 or multiple target columns (CASSANDRA-10124)
 * Improve MV schema representation (CASSANDRA-9921)
 * Add flag to enable/disable coordinator batchlog for MV writes (CASSANDRA-10230)
 * Update cqlsh COPY for new internal driver serialization interface (CASSANDRA-10318)
 * Give index implementations more control over rebuild operations (CASSANDRA-10312)
 * Update index file format (CASSANDRA-10314)
 * Add "shadowable" row tombstones to deal with mv timestamp issues (CASSANDRA-10261)
 * CFS.loadNewSSTables() broken for pre-3.0 sstables
 * Cache selected index in read command to reduce lookups (CASSANDRA-10215)
 * Small optimizations of sstable index serialization (CASSANDRA-10232)
 * Support for both encrypted and unencrypted native transport connections (CASSANDRA-9590)
Merged from 2.2:
 * Configurable page size in cqlsh (CASSANDRA-9855)
 * Defer default role manager setup until all nodes are on 2.2+ (CASSANDRA-9761)
 * Handle missing RoleManager in config after upgrade to 2.2 (CASSANDRA-10209)
Merged from 2.1:
 * Bulk Loader API could not tolerate even node failure (CASSANDRA-10347)
 * Avoid misleading pushed notifications when multiple nodes
   share an rpc_address (CASSANDRA-10052)
 * Fix dropping undroppable when message queue is full (CASSANDRA-10113)
 * Fix potential ClassCastException during paging (CASSANDRA-10352)
 * Prevent ALTER TYPE from creating circular references (CASSANDRA-10339)
 * Fix cache handling of 2i and base tables (CASSANDRA-10155, 10359)
 * Fix NPE in nodetool compactionhistory (CASSANDRA-9758)
 * (Pig) support BulkOutputFormat as a URL parameter (CASSANDRA-7410)
 * BATCH statement is broken in cqlsh (CASSANDRA-10272)
 * (cqlsh) Make cqlsh PEP8 Compliant (CASSANDRA-10066)
 * (cqlsh) Fix error when starting cqlsh with --debug (CASSANDRA-10282)
 * Scrub, Cleanup and Upgrade do not unmark compacting until all operations
   have completed, regardless of the occurence of exceptions (CASSANDRA-10274)


3.0.0-beta2
 * Fix columns returned by AbstractBtreePartitions (CASSANDRA-10220)
 * Fix backward compatibility issue due to AbstractBounds serialization bug (CASSANDRA-9857)
 * Fix startup error when upgrading nodes (CASSANDRA-10136)
 * Base table PRIMARY KEY can be assumed to be NOT NULL in MV creation (CASSANDRA-10147)
 * Improve batchlog write patch (CASSANDRA-9673)
 * Re-apply MaterializedView updates on commitlog replay (CASSANDRA-10164)
 * Require AbstractType.isByteOrderComparable declaration in constructor (CASSANDRA-9901)
 * Avoid digest mismatch on upgrade to 3.0 (CASSANDRA-9554)
 * Fix Materialized View builder when adding multiple MVs (CASSANDRA-10156)
 * Choose better poolingOptions for protocol v4 in cassandra-stress (CASSANDRA-10182)
 * Fix LWW bug affecting Materialized Views (CASSANDRA-10197)
 * Ensures frozen sets and maps are always sorted (CASSANDRA-10162)
 * Don't deadlock when flushing CFS backed custom indexes (CASSANDRA-10181)
 * Fix double flushing of secondary index tables (CASSANDRA-10180)
 * Fix incorrect handling of range tombstones in thrift (CASSANDRA-10046)
 * Only use batchlog when paired materialized view replica is remote (CASSANDRA-10061)
 * Reuse TemporalRow when updating multiple MaterializedViews (CASSANDRA-10060)
 * Validate gc_grace_seconds for batchlog writes and MVs (CASSANDRA-9917)
 * Fix sstablerepairedset (CASSANDRA-10132)
Merged from 2.2:
 * Cancel transaction for sstables we wont redistribute index summary
   for (CASSANDRA-10270)
 * Retry snapshot deletion after compaction and gc on Windows (CASSANDRA-10222)
 * Fix failure to start with space in directory path on Windows (CASSANDRA-10239)
 * Fix repair hang when snapshot failed (CASSANDRA-10057)
 * Fall back to 1/4 commitlog volume for commitlog_total_space on small disks
   (CASSANDRA-10199)
Merged from 2.1:
 * Added configurable warning threshold for GC duration (CASSANDRA-8907)
 * Fix handling of streaming EOF (CASSANDRA-10206)
 * Only check KeyCache when it is enabled
 * Change streaming_socket_timeout_in_ms default to 1 hour (CASSANDRA-8611)
 * (cqlsh) update list of CQL keywords (CASSANDRA-9232)
 * Add nodetool gettraceprobability command (CASSANDRA-10234)
Merged from 2.0:
 * Fix rare race where older gossip states can be shadowed (CASSANDRA-10366)
 * Fix consolidating racks violating the RF contract (CASSANDRA-10238)
 * Disallow decommission when node is in drained state (CASSANDRA-8741)


2.2.1
 * Fix race during construction of commit log (CASSANDRA-10049)
 * Fix LeveledCompactionStrategyTest (CASSANDRA-9757)
 * Fix broken UnbufferedDataOutputStreamPlus.writeUTF (CASSANDRA-10203)
 * (cqlsh) default load-from-file encoding to utf-8 (CASSANDRA-9898)
 * Avoid returning Permission.NONE when failing to query users table (CASSANDRA-10168)
 * (cqlsh) add CLEAR command (CASSANDRA-10086)
 * Support string literals as Role names for compatibility (CASSANDRA-10135)
Merged from 2.1:
 * Only check KeyCache when it is enabled
 * Change streaming_socket_timeout_in_ms default to 1 hour (CASSANDRA-8611)
 * (cqlsh) update list of CQL keywords (CASSANDRA-9232)


3.0.0-beta1
 * Redesign secondary index API (CASSANDRA-9459, 7771, 9041)
 * Fix throwing ReadFailure instead of ReadTimeout on range queries (CASSANDRA-10125)
 * Rewrite hinted handoff (CASSANDRA-6230)
 * Fix query on static compact tables (CASSANDRA-10093)
 * Fix race during construction of commit log (CASSANDRA-10049)
 * Add option to only purge repaired tombstones (CASSANDRA-6434)
 * Change authorization handling for MVs (CASSANDRA-9927)
 * Add custom JMX enabled executor for UDF sandbox (CASSANDRA-10026)
 * Fix row deletion bug for Materialized Views (CASSANDRA-10014)
 * Support mixed-version clusters with Cassandra 2.1 and 2.2 (CASSANDRA-9704)
 * Fix multiple slices on RowSearchers (CASSANDRA-10002)
 * Fix bug in merging of collections (CASSANDRA-10001)
 * Optimize batchlog replay to avoid full scans (CASSANDRA-7237)
 * Repair improvements when using vnodes (CASSANDRA-5220)
 * Disable scripted UDFs by default (CASSANDRA-9889)
 * Bytecode inspection for Java-UDFs (CASSANDRA-9890)
 * Use byte to serialize MT hash length (CASSANDRA-9792)
 * Replace usage of Adler32 with CRC32 (CASSANDRA-8684)
 * Fix migration to new format from 2.1 SSTable (CASSANDRA-10006)
 * SequentialWriter should extend BufferedDataOutputStreamPlus (CASSANDRA-9500)
 * Use the same repairedAt timestamp within incremental repair session (CASSANDRA-9111)
Merged from 2.2:
 * Allow count(*) and count(1) to be use as normal aggregation (CASSANDRA-10114)
 * An NPE is thrown if the column name is unknown for an IN relation (CASSANDRA-10043)
 * Apply commit_failure_policy to more errors on startup (CASSANDRA-9749)
 * Fix histogram overflow exception (CASSANDRA-9973)
 * Route gossip messages over dedicated socket (CASSANDRA-9237)
 * Add checksum to saved cache files (CASSANDRA-9265)
 * Log warning when using an aggregate without partition key (CASSANDRA-9737)
Merged from 2.1:
 * (cqlsh) Allow encoding to be set through command line (CASSANDRA-10004)
 * Add new JMX methods to change local compaction strategy (CASSANDRA-9965)
 * Write hints for paxos commits (CASSANDRA-7342)
 * (cqlsh) Fix timestamps before 1970 on Windows, always
   use UTC for timestamp display (CASSANDRA-10000)
 * (cqlsh) Avoid overwriting new config file with old config
   when both exist (CASSANDRA-9777)
 * Release snapshot selfRef when doing snapshot repair (CASSANDRA-9998)
 * Cannot replace token does not exist - DN node removed as Fat Client (CASSANDRA-9871)
Merged from 2.0:
 * Don't cast expected bf size to an int (CASSANDRA-9959)
 * Make getFullyExpiredSSTables less expensive (CASSANDRA-9882)


3.0.0-alpha1
 * Implement proper sandboxing for UDFs (CASSANDRA-9402)
 * Simplify (and unify) cleanup of compaction leftovers (CASSANDRA-7066)
 * Allow extra schema definitions in cassandra-stress yaml (CASSANDRA-9850)
 * Metrics should use up to date nomenclature (CASSANDRA-9448)
 * Change CREATE/ALTER TABLE syntax for compression (CASSANDRA-8384)
 * Cleanup crc and adler code for java 8 (CASSANDRA-9650)
 * Storage engine refactor (CASSANDRA-8099, 9743, 9746, 9759, 9781, 9808, 9825,
   9848, 9705, 9859, 9867, 9874, 9828, 9801)
 * Update Guava to 18.0 (CASSANDRA-9653)
 * Bloom filter false positive ratio is not honoured (CASSANDRA-8413)
 * New option for cassandra-stress to leave a ratio of columns null (CASSANDRA-9522)
 * Change hinted_handoff_enabled yaml setting, JMX (CASSANDRA-9035)
 * Add algorithmic token allocation (CASSANDRA-7032)
 * Add nodetool command to replay batchlog (CASSANDRA-9547)
 * Make file buffer cache independent of paths being read (CASSANDRA-8897)
 * Remove deprecated legacy Hadoop code (CASSANDRA-9353)
 * Decommissioned nodes will not rejoin the cluster (CASSANDRA-8801)
 * Change gossip stabilization to use endpoit size (CASSANDRA-9401)
 * Change default garbage collector to G1 (CASSANDRA-7486)
 * Populate TokenMetadata early during startup (CASSANDRA-9317)
 * Undeprecate cache recentHitRate (CASSANDRA-6591)
 * Add support for selectively varint encoding fields (CASSANDRA-9499, 9865)
 * Materialized Views (CASSANDRA-6477)
Merged from 2.2:
 * Avoid grouping sstables for anticompaction with DTCS (CASSANDRA-9900)
 * UDF / UDA execution time in trace (CASSANDRA-9723)
 * Fix broken internode SSL (CASSANDRA-9884)
Merged from 2.1:
 * Add new JMX methods to change local compaction strategy (CASSANDRA-9965)
 * Fix handling of enable/disable autocompaction (CASSANDRA-9899)
 * Add consistency level to tracing ouput (CASSANDRA-9827)
 * Remove repair snapshot leftover on startup (CASSANDRA-7357)
 * Use random nodes for batch log when only 2 racks (CASSANDRA-8735)
 * Ensure atomicity inside thrift and stream session (CASSANDRA-7757)
 * Fix nodetool info error when the node is not joined (CASSANDRA-9031)
Merged from 2.0:
 * Log when messages are dropped due to cross_node_timeout (CASSANDRA-9793)
 * Don't track hotness when opening from snapshot for validation (CASSANDRA-9382)


2.2.0
 * Allow the selection of columns together with aggregates (CASSANDRA-9767)
 * Fix cqlsh copy methods and other windows specific issues (CASSANDRA-9795)
 * Don't wrap byte arrays in SequentialWriter (CASSANDRA-9797)
 * sum() and avg() functions missing for smallint and tinyint types (CASSANDRA-9671)
 * Revert CASSANDRA-9542 (allow native functions in UDA) (CASSANDRA-9771)
Merged from 2.1:
 * Fix MarshalException when upgrading superColumn family (CASSANDRA-9582)
 * Fix broken logging for "empty" flushes in Memtable (CASSANDRA-9837)
 * Handle corrupt files on startup (CASSANDRA-9686)
 * Fix clientutil jar and tests (CASSANDRA-9760)
 * (cqlsh) Allow the SSL protocol version to be specified through the
    config file or environment variables (CASSANDRA-9544)
Merged from 2.0:
 * Add tool to find why expired sstables are not getting dropped (CASSANDRA-10015)
 * Remove erroneous pending HH tasks from tpstats/jmx (CASSANDRA-9129)
 * Don't cast expected bf size to an int (CASSANDRA-9959)
 * checkForEndpointCollision fails for legitimate collisions (CASSANDRA-9765)
 * Complete CASSANDRA-8448 fix (CASSANDRA-9519)
 * Don't include auth credentials in debug log (CASSANDRA-9682)
 * Can't transition from write survey to normal mode (CASSANDRA-9740)
 * Scrub (recover) sstables even when -Index.db is missing (CASSANDRA-9591)
 * Fix growing pending background compaction (CASSANDRA-9662)


2.2.0-rc2
 * Re-enable memory-mapped I/O on Windows (CASSANDRA-9658)
 * Warn when an extra-large partition is compacted (CASSANDRA-9643)
 * (cqlsh) Allow setting the initial connection timeout (CASSANDRA-9601)
 * BulkLoader has --transport-factory option but does not use it (CASSANDRA-9675)
 * Allow JMX over SSL directly from nodetool (CASSANDRA-9090)
 * Update cqlsh for UDFs (CASSANDRA-7556)
 * Change Windows kernel default timer resolution (CASSANDRA-9634)
 * Deprected sstable2json and json2sstable (CASSANDRA-9618)
 * Allow native functions in user-defined aggregates (CASSANDRA-9542)
 * Don't repair system_distributed by default (CASSANDRA-9621)
 * Fix mixing min, max, and count aggregates for blob type (CASSANRA-9622)
 * Rename class for DATE type in Java driver (CASSANDRA-9563)
 * Duplicate compilation of UDFs on coordinator (CASSANDRA-9475)
 * Fix connection leak in CqlRecordWriter (CASSANDRA-9576)
 * Mlockall before opening system sstables & remove boot_without_jna option (CASSANDRA-9573)
 * Add functions to convert timeuuid to date or time, deprecate dateOf and unixTimestampOf (CASSANDRA-9229)
 * Make sure we cancel non-compacting sstables from LifecycleTransaction (CASSANDRA-9566)
 * Fix deprecated repair JMX API (CASSANDRA-9570)
 * Add logback metrics (CASSANDRA-9378)
 * Update and refactor ant test/test-compression to run the tests in parallel (CASSANDRA-9583)
 * Fix upgrading to new directory for secondary index (CASSANDRA-9687)
Merged from 2.1:
 * (cqlsh) Fix bad check for CQL compatibility when DESCRIBE'ing
   COMPACT STORAGE tables with no clustering columns
 * Eliminate strong self-reference chains in sstable ref tidiers (CASSANDRA-9656)
 * Ensure StreamSession uses canonical sstable reader instances (CASSANDRA-9700) 
 * Ensure memtable book keeping is not corrupted in the event we shrink usage (CASSANDRA-9681)
 * Update internal python driver for cqlsh (CASSANDRA-9064)
 * Fix IndexOutOfBoundsException when inserting tuple with too many
   elements using the string literal notation (CASSANDRA-9559)
 * Enable describe on indices (CASSANDRA-7814)
 * Fix incorrect result for IN queries where column not found (CASSANDRA-9540)
 * ColumnFamilyStore.selectAndReference may block during compaction (CASSANDRA-9637)
 * Fix bug in cardinality check when compacting (CASSANDRA-9580)
 * Fix memory leak in Ref due to ConcurrentLinkedQueue.remove() behaviour (CASSANDRA-9549)
 * Make rebuild only run one at a time (CASSANDRA-9119)
Merged from 2.0:
 * Avoid NPE in AuthSuccess#decode (CASSANDRA-9727)
 * Add listen_address to system.local (CASSANDRA-9603)
 * Bug fixes to resultset metadata construction (CASSANDRA-9636)
 * Fix setting 'durable_writes' in ALTER KEYSPACE (CASSANDRA-9560)
 * Avoids ballot clash in Paxos (CASSANDRA-9649)
 * Improve trace messages for RR (CASSANDRA-9479)
 * Fix suboptimal secondary index selection when restricted
   clustering column is also indexed (CASSANDRA-9631)
 * (cqlsh) Add min_threshold to DTCS option autocomplete (CASSANDRA-9385)
 * Fix error message when attempting to create an index on a column
   in a COMPACT STORAGE table with clustering columns (CASSANDRA-9527)
 * 'WITH WITH' in alter keyspace statements causes NPE (CASSANDRA-9565)
 * Expose some internals of SelectStatement for inspection (CASSANDRA-9532)
 * ArrivalWindow should use primitives (CASSANDRA-9496)
 * Periodically submit background compaction tasks (CASSANDRA-9592)
 * Set HAS_MORE_PAGES flag to false when PagingState is null (CASSANDRA-9571)


2.2.0-rc1
 * Compressed commit log should measure compressed space used (CASSANDRA-9095)
 * Fix comparison bug in CassandraRoleManager#collectRoles (CASSANDRA-9551)
 * Add tinyint,smallint,time,date support for UDFs (CASSANDRA-9400)
 * Deprecates SSTableSimpleWriter and SSTableSimpleUnsortedWriter (CASSANDRA-9546)
 * Empty INITCOND treated as null in aggregate (CASSANDRA-9457)
 * Remove use of Cell in Thrift MapReduce classes (CASSANDRA-8609)
 * Integrate pre-release Java Driver 2.2-rc1, custom build (CASSANDRA-9493)
 * Clean up gossiper logic for old versions (CASSANDRA-9370)
 * Fix custom payload coding/decoding to match the spec (CASSANDRA-9515)
 * ant test-all results incomplete when parsed (CASSANDRA-9463)
 * Disallow frozen<> types in function arguments and return types for
   clarity (CASSANDRA-9411)
 * Static Analysis to warn on unsafe use of Autocloseable instances (CASSANDRA-9431)
 * Update commitlog archiving examples now that commitlog segments are
   not recycled (CASSANDRA-9350)
 * Extend Transactional API to sstable lifecycle management (CASSANDRA-8568)
 * (cqlsh) Add support for native protocol 4 (CASSANDRA-9399)
 * Ensure that UDF and UDAs are keyspace-isolated (CASSANDRA-9409)
 * Revert CASSANDRA-7807 (tracing completion client notifications) (CASSANDRA-9429)
 * Add ability to stop compaction by ID (CASSANDRA-7207)
 * Let CassandraVersion handle SNAPSHOT version (CASSANDRA-9438)
Merged from 2.1:
 * (cqlsh) Fix using COPY through SOURCE or -f (CASSANDRA-9083)
 * Fix occasional lack of `system` keyspace in schema tables (CASSANDRA-8487)
 * Use ProtocolError code instead of ServerError code for native protocol
   error responses to unsupported protocol versions (CASSANDRA-9451)
 * Default commitlog_sync_batch_window_in_ms changed to 2ms (CASSANDRA-9504)
 * Fix empty partition assertion in unsorted sstable writing tools (CASSANDRA-9071)
 * Ensure truncate without snapshot cannot produce corrupt responses (CASSANDRA-9388) 
 * Consistent error message when a table mixes counter and non-counter
   columns (CASSANDRA-9492)
 * Avoid getting unreadable keys during anticompaction (CASSANDRA-9508)
 * (cqlsh) Better float precision by default (CASSANDRA-9224)
 * Improve estimated row count (CASSANDRA-9107)
 * Optimize range tombstone memory footprint (CASSANDRA-8603)
 * Use configured gcgs in anticompaction (CASSANDRA-9397)
Merged from 2.0:
 * Don't accumulate more range than necessary in RangeTombstone.Tracker (CASSANDRA-9486)
 * Add broadcast and rpc addresses to system.local (CASSANDRA-9436)
 * Always mark sstable suspect when corrupted (CASSANDRA-9478)
 * Add database users and permissions to CQL3 documentation (CASSANDRA-7558)
 * Allow JVM_OPTS to be passed to standalone tools (CASSANDRA-5969)
 * Fix bad condition in RangeTombstoneList (CASSANDRA-9485)
 * Fix potential StackOverflow when setting CrcCheckChance over JMX (CASSANDRA-9488)
 * Fix null static columns in pages after the first, paged reversed
   queries (CASSANDRA-8502)
 * Fix counting cache serialization in request metrics (CASSANDRA-9466)
 * Add option not to validate atoms during scrub (CASSANDRA-9406)


2.2.0-beta1
 * Introduce Transactional API for internal state changes (CASSANDRA-8984)
 * Add a flag in cassandra.yaml to enable UDFs (CASSANDRA-9404)
 * Better support of null for UDF (CASSANDRA-8374)
 * Use ecj instead of javassist for UDFs (CASSANDRA-8241)
 * faster async logback configuration for tests (CASSANDRA-9376)
 * Add `smallint` and `tinyint` data types (CASSANDRA-8951)
 * Avoid thrift schema creation when native driver is used in stress tool (CASSANDRA-9374)
 * Make Functions.declared thread-safe
 * Add client warnings to native protocol v4 (CASSANDRA-8930)
 * Allow roles cache to be invalidated (CASSANDRA-8967)
 * Upgrade Snappy (CASSANDRA-9063)
 * Don't start Thrift rpc by default (CASSANDRA-9319)
 * Only stream from unrepaired sstables with incremental repair (CASSANDRA-8267)
 * Aggregate UDFs allow SFUNC return type to differ from STYPE if FFUNC specified (CASSANDRA-9321)
 * Remove Thrift dependencies in bundled tools (CASSANDRA-8358)
 * Disable memory mapping of hsperfdata file for JVM statistics (CASSANDRA-9242)
 * Add pre-startup checks to detect potential incompatibilities (CASSANDRA-8049)
 * Distinguish between null and unset in protocol v4 (CASSANDRA-7304)
 * Add user/role permissions for user-defined functions (CASSANDRA-7557)
 * Allow cassandra config to be updated to restart daemon without unloading classes (CASSANDRA-9046)
 * Don't initialize compaction writer before checking if iter is empty (CASSANDRA-9117)
 * Don't execute any functions at prepare-time (CASSANDRA-9037)
 * Share file handles between all instances of a SegmentedFile (CASSANDRA-8893)
 * Make it possible to major compact LCS (CASSANDRA-7272)
 * Make FunctionExecutionException extend RequestExecutionException
   (CASSANDRA-9055)
 * Add support for SELECT JSON, INSERT JSON syntax and new toJson(), fromJson()
   functions (CASSANDRA-7970)
 * Optimise max purgeable timestamp calculation in compaction (CASSANDRA-8920)
 * Constrain internode message buffer sizes, and improve IO class hierarchy (CASSANDRA-8670) 
 * New tool added to validate all sstables in a node (CASSANDRA-5791)
 * Push notification when tracing completes for an operation (CASSANDRA-7807)
 * Delay "node up" and "node added" notifications until native protocol server is started (CASSANDRA-8236)
 * Compressed Commit Log (CASSANDRA-6809)
 * Optimise IntervalTree (CASSANDRA-8988)
 * Add a key-value payload for third party usage (CASSANDRA-8553, 9212)
 * Bump metrics-reporter-config dependency for metrics 3.0 (CASSANDRA-8149)
 * Partition intra-cluster message streams by size, not type (CASSANDRA-8789)
 * Add WriteFailureException to native protocol, notify coordinator of
   write failures (CASSANDRA-8592)
 * Convert SequentialWriter to nio (CASSANDRA-8709)
 * Add role based access control (CASSANDRA-7653, 8650, 7216, 8760, 8849, 8761, 8850)
 * Record client ip address in tracing sessions (CASSANDRA-8162)
 * Indicate partition key columns in response metadata for prepared
   statements (CASSANDRA-7660)
 * Merge UUIDType and TimeUUIDType parse logic (CASSANDRA-8759)
 * Avoid memory allocation when searching index summary (CASSANDRA-8793)
 * Optimise (Time)?UUIDType Comparisons (CASSANDRA-8730)
 * Make CRC32Ex into a separate maven dependency (CASSANDRA-8836)
 * Use preloaded jemalloc w/ Unsafe (CASSANDRA-8714, 9197)
 * Avoid accessing partitioner through StorageProxy (CASSANDRA-8244, 8268)
 * Upgrade Metrics library and remove depricated metrics (CASSANDRA-5657)
 * Serializing Row cache alternative, fully off heap (CASSANDRA-7438)
 * Duplicate rows returned when in clause has repeated values (CASSANDRA-6707)
 * Make CassandraException unchecked, extend RuntimeException (CASSANDRA-8560)
 * Support direct buffer decompression for reads (CASSANDRA-8464)
 * DirectByteBuffer compatible LZ4 methods (CASSANDRA-7039)
 * Group sstables for anticompaction correctly (CASSANDRA-8578)
 * Add ReadFailureException to native protocol, respond
   immediately when replicas encounter errors while handling
   a read request (CASSANDRA-7886)
 * Switch CommitLogSegment from RandomAccessFile to nio (CASSANDRA-8308)
 * Allow mixing token and partition key restrictions (CASSANDRA-7016)
 * Support index key/value entries on map collections (CASSANDRA-8473)
 * Modernize schema tables (CASSANDRA-8261)
 * Support for user-defined aggregation functions (CASSANDRA-8053)
 * Fix NPE in SelectStatement with empty IN values (CASSANDRA-8419)
 * Refactor SelectStatement, return IN results in natural order instead
   of IN value list order and ignore duplicate values in partition key IN restrictions (CASSANDRA-7981)
 * Support UDTs, tuples, and collections in user-defined
   functions (CASSANDRA-7563)
 * Fix aggregate fn results on empty selection, result column name,
   and cqlsh parsing (CASSANDRA-8229)
 * Mark sstables as repaired after full repair (CASSANDRA-7586)
 * Extend Descriptor to include a format value and refactor reader/writer
   APIs (CASSANDRA-7443)
 * Integrate JMH for microbenchmarks (CASSANDRA-8151)
 * Keep sstable levels when bootstrapping (CASSANDRA-7460)
 * Add Sigar library and perform basic OS settings check on startup (CASSANDRA-7838)
 * Support for aggregation functions (CASSANDRA-4914)
 * Remove cassandra-cli (CASSANDRA-7920)
 * Accept dollar quoted strings in CQL (CASSANDRA-7769)
 * Make assassinate a first class command (CASSANDRA-7935)
 * Support IN clause on any partition key column (CASSANDRA-7855)
 * Support IN clause on any clustering column (CASSANDRA-4762)
 * Improve compaction logging (CASSANDRA-7818)
 * Remove YamlFileNetworkTopologySnitch (CASSANDRA-7917)
 * Do anticompaction in groups (CASSANDRA-6851)
 * Support user-defined functions (CASSANDRA-7395, 7526, 7562, 7740, 7781, 7929,
   7924, 7812, 8063, 7813, 7708)
 * Permit configurable timestamps with cassandra-stress (CASSANDRA-7416)
 * Move sstable RandomAccessReader to nio2, which allows using the
   FILE_SHARE_DELETE flag on Windows (CASSANDRA-4050)
 * Remove CQL2 (CASSANDRA-5918)
 * Optimize fetching multiple cells by name (CASSANDRA-6933)
 * Allow compilation in java 8 (CASSANDRA-7028)
 * Make incremental repair default (CASSANDRA-7250)
 * Enable code coverage thru JaCoCo (CASSANDRA-7226)
 * Switch external naming of 'column families' to 'tables' (CASSANDRA-4369) 
 * Shorten SSTable path (CASSANDRA-6962)
 * Use unsafe mutations for most unit tests (CASSANDRA-6969)
 * Fix race condition during calculation of pending ranges (CASSANDRA-7390)
 * Fail on very large batch sizes (CASSANDRA-8011)
 * Improve concurrency of repair (CASSANDRA-6455, 8208, 9145)
 * Select optimal CRC32 implementation at runtime (CASSANDRA-8614)
 * Evaluate MurmurHash of Token once per query (CASSANDRA-7096)
 * Generalize progress reporting (CASSANDRA-8901)
 * Resumable bootstrap streaming (CASSANDRA-8838, CASSANDRA-8942)
 * Allow scrub for secondary index (CASSANDRA-5174)
 * Save repair data to system table (CASSANDRA-5839)
 * fix nodetool names that reference column families (CASSANDRA-8872)
 Merged from 2.1:
 * Warn on misuse of unlogged batches (CASSANDRA-9282)
 * Failure detector detects and ignores local pauses (CASSANDRA-9183)
 * Add utility class to support for rate limiting a given log statement (CASSANDRA-9029)
 * Add missing consistency levels to cassandra-stess (CASSANDRA-9361)
 * Fix commitlog getCompletedTasks to not increment (CASSANDRA-9339)
 * Fix for harmless exceptions logged as ERROR (CASSANDRA-8564)
 * Delete processed sstables in sstablesplit/sstableupgrade (CASSANDRA-8606)
 * Improve sstable exclusion from partition tombstones (CASSANDRA-9298)
 * Validate the indexed column rather than the cell's contents for 2i (CASSANDRA-9057)
 * Add support for top-k custom 2i queries (CASSANDRA-8717)
 * Fix error when dropping table during compaction (CASSANDRA-9251)
 * cassandra-stress supports validation operations over user profiles (CASSANDRA-8773)
 * Add support for rate limiting log messages (CASSANDRA-9029)
 * Log the partition key with tombstone warnings (CASSANDRA-8561)
 * Reduce runWithCompactionsDisabled poll interval to 1ms (CASSANDRA-9271)
 * Fix PITR commitlog replay (CASSANDRA-9195)
 * GCInspector logs very different times (CASSANDRA-9124)
 * Fix deleting from an empty list (CASSANDRA-9198)
 * Update tuple and collection types that use a user-defined type when that UDT
   is modified (CASSANDRA-9148, CASSANDRA-9192)
 * Use higher timeout for prepair and snapshot in repair (CASSANDRA-9261)
 * Fix anticompaction blocking ANTI_ENTROPY stage (CASSANDRA-9151)
 * Repair waits for anticompaction to finish (CASSANDRA-9097)
 * Fix streaming not holding ref when stream error (CASSANDRA-9295)
 * Fix canonical view returning early opened SSTables (CASSANDRA-9396)
Merged from 2.0:
 * (cqlsh) Add LOGIN command to switch users (CASSANDRA-7212)
 * Clone SliceQueryFilter in AbstractReadCommand implementations (CASSANDRA-8940)
 * Push correct protocol notification for DROP INDEX (CASSANDRA-9310)
 * token-generator - generated tokens too long (CASSANDRA-9300)
 * Fix counting of tombstones for TombstoneOverwhelmingException (CASSANDRA-9299)
 * Fix ReconnectableSnitch reconnecting to peers during upgrade (CASSANDRA-6702)
 * Include keyspace and table name in error log for collections over the size
   limit (CASSANDRA-9286)
 * Avoid potential overlap in LCS with single-partition sstables (CASSANDRA-9322)
 * Log warning message when a table is queried before the schema has fully
   propagated (CASSANDRA-9136)
 * Overload SecondaryIndex#indexes to accept the column definition (CASSANDRA-9314)
 * (cqlsh) Add SERIAL and LOCAL_SERIAL consistency levels (CASSANDRA-8051)
 * Fix index selection during rebuild with certain table layouts (CASSANDRA-9281)
 * Fix partition-level-delete-only workload accounting (CASSANDRA-9194)
 * Allow scrub to handle corrupted compressed chunks (CASSANDRA-9140)
 * Fix assertion error when resetlocalschema is run during repair (CASSANDRA-9249)
 * Disable single sstable tombstone compactions for DTCS by default (CASSANDRA-9234)
 * IncomingTcpConnection thread is not named (CASSANDRA-9262)
 * Close incoming connections when MessagingService is stopped (CASSANDRA-9238)
 * Fix streaming hang when retrying (CASSANDRA-9132)


2.1.5
 * Re-add deprecated cold_reads_to_omit param for backwards compat (CASSANDRA-9203)
 * Make anticompaction visible in compactionstats (CASSANDRA-9098)
 * Improve nodetool getendpoints documentation about the partition
   key parameter (CASSANDRA-6458)
 * Don't check other keyspaces for schema changes when an user-defined
   type is altered (CASSANDRA-9187)
 * Add generate-idea-files target to build.xml (CASSANDRA-9123)
 * Allow takeColumnFamilySnapshot to take a list of tables (CASSANDRA-8348)
 * Limit major sstable operations to their canonical representation (CASSANDRA-8669)
 * cqlsh: Add tests for INSERT and UPDATE tab completion (CASSANDRA-9125)
 * cqlsh: quote column names when needed in COPY FROM inserts (CASSANDRA-9080)
 * Do not load read meter for offline operations (CASSANDRA-9082)
 * cqlsh: Make CompositeType data readable (CASSANDRA-8919)
 * cqlsh: Fix display of triggers (CASSANDRA-9081)
 * Fix NullPointerException when deleting or setting an element by index on
   a null list collection (CASSANDRA-9077)
 * Buffer bloom filter serialization (CASSANDRA-9066)
 * Fix anti-compaction target bloom filter size (CASSANDRA-9060)
 * Make FROZEN and TUPLE unreserved keywords in CQL (CASSANDRA-9047)
 * Prevent AssertionError from SizeEstimatesRecorder (CASSANDRA-9034)
 * Avoid overwriting index summaries for sstables with an older format that
   does not support downsampling; rebuild summaries on startup when this
   is detected (CASSANDRA-8993)
 * Fix potential data loss in CompressedSequentialWriter (CASSANDRA-8949)
 * Make PasswordAuthenticator number of hashing rounds configurable (CASSANDRA-8085)
 * Fix AssertionError when binding nested collections in DELETE (CASSANDRA-8900)
 * Check for overlap with non-early sstables in LCS (CASSANDRA-8739)
 * Only calculate max purgable timestamp if we have to (CASSANDRA-8914)
 * (cqlsh) Greatly improve performance of COPY FROM (CASSANDRA-8225)
 * IndexSummary effectiveIndexInterval is now a guideline, not a rule (CASSANDRA-8993)
 * Use correct bounds for page cache eviction of compressed files (CASSANDRA-8746)
 * SSTableScanner enforces its bounds (CASSANDRA-8946)
 * Cleanup cell equality (CASSANDRA-8947)
 * Introduce intra-cluster message coalescing (CASSANDRA-8692)
 * DatabaseDescriptor throws NPE when rpc_interface is used (CASSANDRA-8839)
 * Don't check if an sstable is live for offline compactions (CASSANDRA-8841)
 * Don't set clientMode in SSTableLoader (CASSANDRA-8238)
 * Fix SSTableRewriter with disabled early open (CASSANDRA-8535)
 * Fix cassandra-stress so it respects the CL passed in user mode (CASSANDRA-8948)
 * Fix rare NPE in ColumnDefinition#hasIndexOption() (CASSANDRA-8786)
 * cassandra-stress reports per-operation statistics, plus misc (CASSANDRA-8769)
 * Add SimpleDate (cql date) and Time (cql time) types (CASSANDRA-7523)
 * Use long for key count in cfstats (CASSANDRA-8913)
 * Make SSTableRewriter.abort() more robust to failure (CASSANDRA-8832)
 * Remove cold_reads_to_omit from STCS (CASSANDRA-8860)
 * Make EstimatedHistogram#percentile() use ceil instead of floor (CASSANDRA-8883)
 * Fix top partitions reporting wrong cardinality (CASSANDRA-8834)
 * Fix rare NPE in KeyCacheSerializer (CASSANDRA-8067)
 * Pick sstables for validation as late as possible inc repairs (CASSANDRA-8366)
 * Fix commitlog getPendingTasks to not increment (CASSANDRA-8862)
 * Fix parallelism adjustment in range and secondary index queries
   when the first fetch does not satisfy the limit (CASSANDRA-8856)
 * Check if the filtered sstables is non-empty in STCS (CASSANDRA-8843)
 * Upgrade java-driver used for cassandra-stress (CASSANDRA-8842)
 * Fix CommitLog.forceRecycleAllSegments() memory access error (CASSANDRA-8812)
 * Improve assertions in Memory (CASSANDRA-8792)
 * Fix SSTableRewriter cleanup (CASSANDRA-8802)
 * Introduce SafeMemory for CompressionMetadata.Writer (CASSANDRA-8758)
 * 'nodetool info' prints exception against older node (CASSANDRA-8796)
 * Ensure SSTableReader.last corresponds exactly with the file end (CASSANDRA-8750)
 * Make SSTableWriter.openEarly more robust and obvious (CASSANDRA-8747)
 * Enforce SSTableReader.first/last (CASSANDRA-8744)
 * Cleanup SegmentedFile API (CASSANDRA-8749)
 * Avoid overlap with early compaction replacement (CASSANDRA-8683)
 * Safer Resource Management++ (CASSANDRA-8707)
 * Write partition size estimates into a system table (CASSANDRA-7688)
 * cqlsh: Fix keys() and full() collection indexes in DESCRIBE output
   (CASSANDRA-8154)
 * Show progress of streaming in nodetool netstats (CASSANDRA-8886)
 * IndexSummaryBuilder utilises offheap memory, and shares data between
   each IndexSummary opened from it (CASSANDRA-8757)
 * markCompacting only succeeds if the exact SSTableReader instances being 
   marked are in the live set (CASSANDRA-8689)
 * cassandra-stress support for varint (CASSANDRA-8882)
 * Fix Adler32 digest for compressed sstables (CASSANDRA-8778)
 * Add nodetool statushandoff/statusbackup (CASSANDRA-8912)
 * Use stdout for progress and stats in sstableloader (CASSANDRA-8982)
 * Correctly identify 2i datadir from older versions (CASSANDRA-9116)
Merged from 2.0:
 * Ignore gossip SYNs after shutdown (CASSANDRA-9238)
 * Avoid overflow when calculating max sstable size in LCS (CASSANDRA-9235)
 * Make sstable blacklisting work with compression (CASSANDRA-9138)
 * Do not attempt to rebuild indexes if no index accepts any column (CASSANDRA-9196)
 * Don't initiate snitch reconnection for dead states (CASSANDRA-7292)
 * Fix ArrayIndexOutOfBoundsException in CQLSSTableWriter (CASSANDRA-8978)
 * Add shutdown gossip state to prevent timeouts during rolling restarts (CASSANDRA-8336)
 * Fix running with java.net.preferIPv6Addresses=true (CASSANDRA-9137)
 * Fix failed bootstrap/replace attempts being persisted in system.peers (CASSANDRA-9180)
 * Flush system.IndexInfo after marking index built (CASSANDRA-9128)
 * Fix updates to min/max_compaction_threshold through cassandra-cli
   (CASSANDRA-8102)
 * Don't include tmp files when doing offline relevel (CASSANDRA-9088)
 * Use the proper CAS WriteType when finishing a previous round during Paxos
   preparation (CASSANDRA-8672)
 * Avoid race in cancelling compactions (CASSANDRA-9070)
 * More aggressive check for expired sstables in DTCS (CASSANDRA-8359)
 * Fix ignored index_interval change in ALTER TABLE statements (CASSANDRA-7976)
 * Do more aggressive compaction in old time windows in DTCS (CASSANDRA-8360)
 * java.lang.AssertionError when reading saved cache (CASSANDRA-8740)
 * "disk full" when running cleanup (CASSANDRA-9036)
 * Lower logging level from ERROR to DEBUG when a scheduled schema pull
   cannot be completed due to a node being down (CASSANDRA-9032)
 * Fix MOVED_NODE client event (CASSANDRA-8516)
 * Allow overriding MAX_OUTSTANDING_REPLAY_COUNT (CASSANDRA-7533)
 * Fix malformed JMX ObjectName containing IPv6 addresses (CASSANDRA-9027)
 * (cqlsh) Allow increasing CSV field size limit through
   cqlshrc config option (CASSANDRA-8934)
 * Stop logging range tombstones when exceeding the threshold
   (CASSANDRA-8559)
 * Fix NullPointerException when nodetool getendpoints is run
   against invalid keyspaces or tables (CASSANDRA-8950)
 * Allow specifying the tmp dir (CASSANDRA-7712)
 * Improve compaction estimated tasks estimation (CASSANDRA-8904)
 * Fix duplicate up/down messages sent to native clients (CASSANDRA-7816)
 * Expose commit log archive status via JMX (CASSANDRA-8734)
 * Provide better exceptions for invalid replication strategy parameters
   (CASSANDRA-8909)
 * Fix regression in mixed single and multi-column relation support for
   SELECT statements (CASSANDRA-8613)
 * Add ability to limit number of native connections (CASSANDRA-8086)
 * Fix CQLSSTableWriter throwing exception and spawning threads
   (CASSANDRA-8808)
 * Fix MT mismatch between empty and GC-able data (CASSANDRA-8979)
 * Fix incorrect validation when snapshotting single table (CASSANDRA-8056)
 * Add offline tool to relevel sstables (CASSANDRA-8301)
 * Preserve stream ID for more protocol errors (CASSANDRA-8848)
 * Fix combining token() function with multi-column relations on
   clustering columns (CASSANDRA-8797)
 * Make CFS.markReferenced() resistant to bad refcounting (CASSANDRA-8829)
 * Fix StreamTransferTask abort/complete bad refcounting (CASSANDRA-8815)
 * Fix AssertionError when querying a DESC clustering ordered
   table with ASC ordering and paging (CASSANDRA-8767)
 * AssertionError: "Memory was freed" when running cleanup (CASSANDRA-8716)
 * Make it possible to set max_sstable_age to fractional days (CASSANDRA-8406)
 * Fix some multi-column relations with indexes on some clustering
   columns (CASSANDRA-8275)
 * Fix memory leak in SSTableSimple*Writer and SSTableReader.validate()
   (CASSANDRA-8748)
 * Throw OOM if allocating memory fails to return a valid pointer (CASSANDRA-8726)
 * Fix SSTableSimpleUnsortedWriter ConcurrentModificationException (CASSANDRA-8619)
 * 'nodetool info' prints exception against older node (CASSANDRA-8796)
 * Ensure SSTableSimpleUnsortedWriter.close() terminates if
   disk writer has crashed (CASSANDRA-8807)


2.1.4
 * Bind JMX to localhost unless explicitly configured otherwise (CASSANDRA-9085)


2.1.3
 * Fix HSHA/offheap_objects corruption (CASSANDRA-8719)
 * Upgrade libthrift to 0.9.2 (CASSANDRA-8685)
 * Don't use the shared ref in sstableloader (CASSANDRA-8704)
 * Purge internal prepared statements if related tables or
   keyspaces are dropped (CASSANDRA-8693)
 * (cqlsh) Handle unicode BOM at start of files (CASSANDRA-8638)
 * Stop compactions before exiting offline tools (CASSANDRA-8623)
 * Update tools/stress/README.txt to match current behaviour (CASSANDRA-7933)
 * Fix schema from Thrift conversion with empty metadata (CASSANDRA-8695)
 * Safer Resource Management (CASSANDRA-7705)
 * Make sure we compact highly overlapping cold sstables with
   STCS (CASSANDRA-8635)
 * rpc_interface and listen_interface generate NPE on startup when specified
   interface doesn't exist (CASSANDRA-8677)
 * Fix ArrayIndexOutOfBoundsException in nodetool cfhistograms (CASSANDRA-8514)
 * Switch from yammer metrics for nodetool cf/proxy histograms (CASSANDRA-8662)
 * Make sure we don't add tmplink files to the compaction
   strategy (CASSANDRA-8580)
 * (cqlsh) Handle maps with blob keys (CASSANDRA-8372)
 * (cqlsh) Handle DynamicCompositeType schemas correctly (CASSANDRA-8563)
 * Duplicate rows returned when in clause has repeated values (CASSANDRA-6706)
 * Add tooling to detect hot partitions (CASSANDRA-7974)
 * Fix cassandra-stress user-mode truncation of partition generation (CASSANDRA-8608)
 * Only stream from unrepaired sstables during inc repair (CASSANDRA-8267)
 * Don't allow starting multiple inc repairs on the same sstables (CASSANDRA-8316)
 * Invalidate prepared BATCH statements when related tables
   or keyspaces are dropped (CASSANDRA-8652)
 * Fix missing results in secondary index queries on collections
   with ALLOW FILTERING (CASSANDRA-8421)
 * Expose EstimatedHistogram metrics for range slices (CASSANDRA-8627)
 * (cqlsh) Escape clqshrc passwords properly (CASSANDRA-8618)
 * Fix NPE when passing wrong argument in ALTER TABLE statement (CASSANDRA-8355)
 * Pig: Refactor and deprecate CqlStorage (CASSANDRA-8599)
 * Don't reuse the same cleanup strategy for all sstables (CASSANDRA-8537)
 * Fix case-sensitivity of index name on CREATE and DROP INDEX
   statements (CASSANDRA-8365)
 * Better detection/logging for corruption in compressed sstables (CASSANDRA-8192)
 * Use the correct repairedAt value when closing writer (CASSANDRA-8570)
 * (cqlsh) Handle a schema mismatch being detected on startup (CASSANDRA-8512)
 * Properly calculate expected write size during compaction (CASSANDRA-8532)
 * Invalidate affected prepared statements when a table's columns
   are altered (CASSANDRA-7910)
 * Stress - user defined writes should populate sequentally (CASSANDRA-8524)
 * Fix regression in SSTableRewriter causing some rows to become unreadable 
   during compaction (CASSANDRA-8429)
 * Run major compactions for repaired/unrepaired in parallel (CASSANDRA-8510)
 * (cqlsh) Fix compression options in DESCRIBE TABLE output when compression
   is disabled (CASSANDRA-8288)
 * (cqlsh) Fix DESCRIBE output after keyspaces are altered (CASSANDRA-7623)
 * Make sure we set lastCompactedKey correctly (CASSANDRA-8463)
 * (cqlsh) Fix output of CONSISTENCY command (CASSANDRA-8507)
 * (cqlsh) Fixed the handling of LIST statements (CASSANDRA-8370)
 * Make sstablescrub check leveled manifest again (CASSANDRA-8432)
 * Check first/last keys in sstable when giving out positions (CASSANDRA-8458)
 * Disable mmap on Windows (CASSANDRA-6993)
 * Add missing ConsistencyLevels to cassandra-stress (CASSANDRA-8253)
 * Add auth support to cassandra-stress (CASSANDRA-7985)
 * Fix ArrayIndexOutOfBoundsException when generating error message
   for some CQL syntax errors (CASSANDRA-8455)
 * Scale memtable slab allocation logarithmically (CASSANDRA-7882)
 * cassandra-stress simultaneous inserts over same seed (CASSANDRA-7964)
 * Reduce cassandra-stress sampling memory requirements (CASSANDRA-7926)
 * Ensure memtable flush cannot expire commit log entries from its future (CASSANDRA-8383)
 * Make read "defrag" async to reclaim memtables (CASSANDRA-8459)
 * Remove tmplink files for offline compactions (CASSANDRA-8321)
 * Reduce maxHintsInProgress (CASSANDRA-8415)
 * BTree updates may call provided update function twice (CASSANDRA-8018)
 * Release sstable references after anticompaction (CASSANDRA-8386)
 * Handle abort() in SSTableRewriter properly (CASSANDRA-8320)
 * Centralize shared executors (CASSANDRA-8055)
 * Fix filtering for CONTAINS (KEY) relations on frozen collection
   clustering columns when the query is restricted to a single
   partition (CASSANDRA-8203)
 * Do more aggressive entire-sstable TTL expiry checks (CASSANDRA-8243)
 * Add more log info if readMeter is null (CASSANDRA-8238)
 * add check of the system wall clock time at startup (CASSANDRA-8305)
 * Support for frozen collections (CASSANDRA-7859)
 * Fix overflow on histogram computation (CASSANDRA-8028)
 * Have paxos reuse the timestamp generation of normal queries (CASSANDRA-7801)
 * Fix incremental repair not remove parent session on remote (CASSANDRA-8291)
 * Improve JBOD disk utilization (CASSANDRA-7386)
 * Log failed host when preparing incremental repair (CASSANDRA-8228)
 * Force config client mode in CQLSSTableWriter (CASSANDRA-8281)
 * Fix sstableupgrade throws exception (CASSANDRA-8688)
 * Fix hang when repairing empty keyspace (CASSANDRA-8694)
Merged from 2.0:
 * Fix IllegalArgumentException in dynamic snitch (CASSANDRA-8448)
 * Add support for UPDATE ... IF EXISTS (CASSANDRA-8610)
 * Fix reversal of list prepends (CASSANDRA-8733)
 * Prevent non-zero default_time_to_live on tables with counters
   (CASSANDRA-8678)
 * Fix SSTableSimpleUnsortedWriter ConcurrentModificationException
   (CASSANDRA-8619)
 * Round up time deltas lower than 1ms in BulkLoader (CASSANDRA-8645)
 * Add batch remove iterator to ABSC (CASSANDRA-8414, 8666)
 * Round up time deltas lower than 1ms in BulkLoader (CASSANDRA-8645)
 * Fix isClientMode check in Keyspace (CASSANDRA-8687)
 * Use more efficient slice size for querying internal secondary
   index tables (CASSANDRA-8550)
 * Fix potentially returning deleted rows with range tombstone (CASSANDRA-8558)
 * Check for available disk space before starting a compaction (CASSANDRA-8562)
 * Fix DISTINCT queries with LIMITs or paging when some partitions
   contain only tombstones (CASSANDRA-8490)
 * Introduce background cache refreshing to permissions cache
   (CASSANDRA-8194)
 * Fix race condition in StreamTransferTask that could lead to
   infinite loops and premature sstable deletion (CASSANDRA-7704)
 * Add an extra version check to MigrationTask (CASSANDRA-8462)
 * Ensure SSTableWriter cleans up properly after failure (CASSANDRA-8499)
 * Increase bf true positive count on key cache hit (CASSANDRA-8525)
 * Move MeteredFlusher to its own thread (CASSANDRA-8485)
 * Fix non-distinct results in DISTNCT queries on static columns when
   paging is enabled (CASSANDRA-8087)
 * Move all hints related tasks to hints internal executor (CASSANDRA-8285)
 * Fix paging for multi-partition IN queries (CASSANDRA-8408)
 * Fix MOVED_NODE topology event never being emitted when a node
   moves its token (CASSANDRA-8373)
 * Fix validation of indexes in COMPACT tables (CASSANDRA-8156)
 * Avoid StackOverflowError when a large list of IN values
   is used for a clustering column (CASSANDRA-8410)
 * Fix NPE when writetime() or ttl() calls are wrapped by
   another function call (CASSANDRA-8451)
 * Fix NPE after dropping a keyspace (CASSANDRA-8332)
 * Fix error message on read repair timeouts (CASSANDRA-7947)
 * Default DTCS base_time_seconds changed to 60 (CASSANDRA-8417)
 * Refuse Paxos operation with more than one pending endpoint (CASSANDRA-8346, 8640)
 * Throw correct exception when trying to bind a keyspace or table
   name (CASSANDRA-6952)
 * Make HHOM.compact synchronized (CASSANDRA-8416)
 * cancel latency-sampling task when CF is dropped (CASSANDRA-8401)
 * don't block SocketThread for MessagingService (CASSANDRA-8188)
 * Increase quarantine delay on replacement (CASSANDRA-8260)
 * Expose off-heap memory usage stats (CASSANDRA-7897)
 * Ignore Paxos commits for truncated tables (CASSANDRA-7538)
 * Validate size of indexed column values (CASSANDRA-8280)
 * Make LCS split compaction results over all data directories (CASSANDRA-8329)
 * Fix some failing queries that use multi-column relations
   on COMPACT STORAGE tables (CASSANDRA-8264)
 * Fix InvalidRequestException with ORDER BY (CASSANDRA-8286)
 * Disable SSLv3 for POODLE (CASSANDRA-8265)
 * Fix millisecond timestamps in Tracing (CASSANDRA-8297)
 * Include keyspace name in error message when there are insufficient
   live nodes to stream from (CASSANDRA-8221)
 * Avoid overlap in L1 when L0 contains many nonoverlapping
   sstables (CASSANDRA-8211)
 * Improve PropertyFileSnitch logging (CASSANDRA-8183)
 * Add DC-aware sequential repair (CASSANDRA-8193)
 * Use live sstables in snapshot repair if possible (CASSANDRA-8312)
 * Fix hints serialized size calculation (CASSANDRA-8587)


2.1.2
 * (cqlsh) parse_for_table_meta errors out on queries with undefined
   grammars (CASSANDRA-8262)
 * (cqlsh) Fix SELECT ... TOKEN() function broken in C* 2.1.1 (CASSANDRA-8258)
 * Fix Cassandra crash when running on JDK8 update 40 (CASSANDRA-8209)
 * Optimize partitioner tokens (CASSANDRA-8230)
 * Improve compaction of repaired/unrepaired sstables (CASSANDRA-8004)
 * Make cache serializers pluggable (CASSANDRA-8096)
 * Fix issues with CONTAINS (KEY) queries on secondary indexes
   (CASSANDRA-8147)
 * Fix read-rate tracking of sstables for some queries (CASSANDRA-8239)
 * Fix default timestamp in QueryOptions (CASSANDRA-8246)
 * Set socket timeout when reading remote version (CASSANDRA-8188)
 * Refactor how we track live size (CASSANDRA-7852)
 * Make sure unfinished compaction files are removed (CASSANDRA-8124)
 * Fix shutdown when run as Windows service (CASSANDRA-8136)
 * Fix DESCRIBE TABLE with custom indexes (CASSANDRA-8031)
 * Fix race in RecoveryManagerTest (CASSANDRA-8176)
 * Avoid IllegalArgumentException while sorting sstables in
   IndexSummaryManager (CASSANDRA-8182)
 * Shutdown JVM on file descriptor exhaustion (CASSANDRA-7579)
 * Add 'die' policy for commit log and disk failure (CASSANDRA-7927)
 * Fix installing as service on Windows (CASSANDRA-8115)
 * Fix CREATE TABLE for CQL2 (CASSANDRA-8144)
 * Avoid boxing in ColumnStats min/max trackers (CASSANDRA-8109)
Merged from 2.0:
 * Correctly handle non-text column names in cql3 (CASSANDRA-8178)
 * Fix deletion for indexes on primary key columns (CASSANDRA-8206)
 * Add 'nodetool statusgossip' (CASSANDRA-8125)
 * Improve client notification that nodes are ready for requests (CASSANDRA-7510)
 * Handle negative timestamp in writetime method (CASSANDRA-8139)
 * Pig: Remove errant LIMIT clause in CqlNativeStorage (CASSANDRA-8166)
 * Throw ConfigurationException when hsha is used with the default
   rpc_max_threads setting of 'unlimited' (CASSANDRA-8116)
 * Allow concurrent writing of the same table in the same JVM using
   CQLSSTableWriter (CASSANDRA-7463)
 * Fix totalDiskSpaceUsed calculation (CASSANDRA-8205)


2.1.1
 * Fix spin loop in AtomicSortedColumns (CASSANDRA-7546)
 * Dont notify when replacing tmplink files (CASSANDRA-8157)
 * Fix validation with multiple CONTAINS clause (CASSANDRA-8131)
 * Fix validation of collections in TriggerExecutor (CASSANDRA-8146)
 * Fix IllegalArgumentException when a list of IN values containing tuples
   is passed as a single arg to a prepared statement with the v1 or v2
   protocol (CASSANDRA-8062)
 * Fix ClassCastException in DISTINCT query on static columns with
   query paging (CASSANDRA-8108)
 * Fix NPE on null nested UDT inside a set (CASSANDRA-8105)
 * Fix exception when querying secondary index on set items or map keys
   when some clustering columns are specified (CASSANDRA-8073)
 * Send proper error response when there is an error during native
   protocol message decode (CASSANDRA-8118)
 * Gossip should ignore generation numbers too far in the future (CASSANDRA-8113)
 * Fix NPE when creating a table with frozen sets, lists (CASSANDRA-8104)
 * Fix high memory use due to tracking reads on incrementally opened sstable
   readers (CASSANDRA-8066)
 * Fix EXECUTE request with skipMetadata=false returning no metadata
   (CASSANDRA-8054)
 * Allow concurrent use of CQLBulkOutputFormat (CASSANDRA-7776)
 * Shutdown JVM on OOM (CASSANDRA-7507)
 * Upgrade netty version and enable epoll event loop (CASSANDRA-7761)
 * Don't duplicate sstables smaller than split size when using
   the sstablesplitter tool (CASSANDRA-7616)
 * Avoid re-parsing already prepared statements (CASSANDRA-7923)
 * Fix some Thrift slice deletions and updates of COMPACT STORAGE
   tables with some clustering columns omitted (CASSANDRA-7990)
 * Fix filtering for CONTAINS on sets (CASSANDRA-8033)
 * Properly track added size (CASSANDRA-7239)
 * Allow compilation in java 8 (CASSANDRA-7208)
 * Fix Assertion error on RangeTombstoneList diff (CASSANDRA-8013)
 * Release references to overlapping sstables during compaction (CASSANDRA-7819)
 * Send notification when opening compaction results early (CASSANDRA-8034)
 * Make native server start block until properly bound (CASSANDRA-7885)
 * (cqlsh) Fix IPv6 support (CASSANDRA-7988)
 * Ignore fat clients when checking for endpoint collision (CASSANDRA-7939)
 * Make sstablerepairedset take a list of files (CASSANDRA-7995)
 * (cqlsh) Tab completeion for indexes on map keys (CASSANDRA-7972)
 * (cqlsh) Fix UDT field selection in select clause (CASSANDRA-7891)
 * Fix resource leak in event of corrupt sstable
 * (cqlsh) Add command line option for cqlshrc file path (CASSANDRA-7131)
 * Provide visibility into prepared statements churn (CASSANDRA-7921, CASSANDRA-7930)
 * Invalidate prepared statements when their keyspace or table is
   dropped (CASSANDRA-7566)
 * cassandra-stress: fix support for NetworkTopologyStrategy (CASSANDRA-7945)
 * Fix saving caches when a table is dropped (CASSANDRA-7784)
 * Add better error checking of new stress profile (CASSANDRA-7716)
 * Use ThreadLocalRandom and remove FBUtilities.threadLocalRandom (CASSANDRA-7934)
 * Prevent operator mistakes due to simultaneous bootstrap (CASSANDRA-7069)
 * cassandra-stress supports whitelist mode for node config (CASSANDRA-7658)
 * GCInspector more closely tracks GC; cassandra-stress and nodetool report it (CASSANDRA-7916)
 * nodetool won't output bogus ownership info without a keyspace (CASSANDRA-7173)
 * Add human readable option to nodetool commands (CASSANDRA-5433)
 * Don't try to set repairedAt on old sstables (CASSANDRA-7913)
 * Add metrics for tracking PreparedStatement use (CASSANDRA-7719)
 * (cqlsh) tab-completion for triggers (CASSANDRA-7824)
 * (cqlsh) Support for query paging (CASSANDRA-7514)
 * (cqlsh) Show progress of COPY operations (CASSANDRA-7789)
 * Add syntax to remove multiple elements from a map (CASSANDRA-6599)
 * Support non-equals conditions in lightweight transactions (CASSANDRA-6839)
 * Add IF [NOT] EXISTS to create/drop triggers (CASSANDRA-7606)
 * (cqlsh) Display the current logged-in user (CASSANDRA-7785)
 * (cqlsh) Don't ignore CTRL-C during COPY FROM execution (CASSANDRA-7815)
 * (cqlsh) Order UDTs according to cross-type dependencies in DESCRIBE
   output (CASSANDRA-7659)
 * (cqlsh) Fix handling of CAS statement results (CASSANDRA-7671)
 * (cqlsh) COPY TO/FROM improvements (CASSANDRA-7405)
 * Support list index operations with conditions (CASSANDRA-7499)
 * Add max live/tombstoned cells to nodetool cfstats output (CASSANDRA-7731)
 * Validate IPv6 wildcard addresses properly (CASSANDRA-7680)
 * (cqlsh) Error when tracing query (CASSANDRA-7613)
 * Avoid IOOBE when building SyntaxError message snippet (CASSANDRA-7569)
 * SSTableExport uses correct validator to create string representation of partition
   keys (CASSANDRA-7498)
 * Avoid NPEs when receiving type changes for an unknown keyspace (CASSANDRA-7689)
 * Add support for custom 2i validation (CASSANDRA-7575)
 * Pig support for hadoop CqlInputFormat (CASSANDRA-6454)
 * Add duration mode to cassandra-stress (CASSANDRA-7468)
 * Add listen_interface and rpc_interface options (CASSANDRA-7417)
 * Improve schema merge performance (CASSANDRA-7444)
 * Adjust MT depth based on # of partition validating (CASSANDRA-5263)
 * Optimise NativeCell comparisons (CASSANDRA-6755)
 * Configurable client timeout for cqlsh (CASSANDRA-7516)
 * Include snippet of CQL query near syntax error in messages (CASSANDRA-7111)
 * Make repair -pr work with -local (CASSANDRA-7450)
 * Fix error in sstableloader with -cph > 1 (CASSANDRA-8007)
 * Fix snapshot repair error on indexed tables (CASSANDRA-8020)
 * Do not exit nodetool repair when receiving JMX NOTIF_LOST (CASSANDRA-7909)
 * Stream to private IP when available (CASSANDRA-8084)
Merged from 2.0:
 * Reject conditions on DELETE unless full PK is given (CASSANDRA-6430)
 * Properly reject the token function DELETE (CASSANDRA-7747)
 * Force batchlog replay before decommissioning a node (CASSANDRA-7446)
 * Fix hint replay with many accumulated expired hints (CASSANDRA-6998)
 * Fix duplicate results in DISTINCT queries on static columns with query
   paging (CASSANDRA-8108)
 * Add DateTieredCompactionStrategy (CASSANDRA-6602)
 * Properly validate ascii and utf8 string literals in CQL queries (CASSANDRA-8101)
 * (cqlsh) Fix autocompletion for alter keyspace (CASSANDRA-8021)
 * Create backup directories for commitlog archiving during startup (CASSANDRA-8111)
 * Reduce totalBlockFor() for LOCAL_* consistency levels (CASSANDRA-8058)
 * Fix merging schemas with re-dropped keyspaces (CASSANDRA-7256)
 * Fix counters in supercolumns during live upgrades from 1.2 (CASSANDRA-7188)
 * Notify DT subscribers when a column family is truncated (CASSANDRA-8088)
 * Add sanity check of $JAVA on startup (CASSANDRA-7676)
 * Schedule fat client schema pull on join (CASSANDRA-7993)
 * Don't reset nodes' versions when closing IncomingTcpConnections
   (CASSANDRA-7734)
 * Record the real messaging version in all cases in OutboundTcpConnection
   (CASSANDRA-8057)
 * SSL does not work in cassandra-cli (CASSANDRA-7899)
 * Fix potential exception when using ReversedType in DynamicCompositeType
   (CASSANDRA-7898)
 * Better validation of collection values (CASSANDRA-7833)
 * Track min/max timestamps correctly (CASSANDRA-7969)
 * Fix possible overflow while sorting CL segments for replay (CASSANDRA-7992)
 * Increase nodetool Xmx (CASSANDRA-7956)
 * Archive any commitlog segments present at startup (CASSANDRA-6904)
 * CrcCheckChance should adjust based on live CFMetadata not 
   sstable metadata (CASSANDRA-7978)
 * token() should only accept columns in the partitioning
   key order (CASSANDRA-6075)
 * Add method to invalidate permission cache via JMX (CASSANDRA-7977)
 * Allow propagating multiple gossip states atomically (CASSANDRA-6125)
 * Log exceptions related to unclean native protocol client disconnects
   at DEBUG or INFO (CASSANDRA-7849)
 * Allow permissions cache to be set via JMX (CASSANDRA-7698)
 * Include schema_triggers CF in readable system resources (CASSANDRA-7967)
 * Fix RowIndexEntry to report correct serializedSize (CASSANDRA-7948)
 * Make CQLSSTableWriter sync within partitions (CASSANDRA-7360)
 * Potentially use non-local replicas in CqlConfigHelper (CASSANDRA-7906)
 * Explicitly disallow mixing multi-column and single-column
   relations on clustering columns (CASSANDRA-7711)
 * Better error message when condition is set on PK column (CASSANDRA-7804)
 * Don't send schema change responses and events for no-op DDL
   statements (CASSANDRA-7600)
 * (Hadoop) fix cluster initialisation for a split fetching (CASSANDRA-7774)
 * Throw InvalidRequestException when queries contain relations on entire
   collection columns (CASSANDRA-7506)
 * (cqlsh) enable CTRL-R history search with libedit (CASSANDRA-7577)
 * (Hadoop) allow ACFRW to limit nodes to local DC (CASSANDRA-7252)
 * (cqlsh) cqlsh should automatically disable tracing when selecting
   from system_traces (CASSANDRA-7641)
 * (Hadoop) Add CqlOutputFormat (CASSANDRA-6927)
 * Don't depend on cassandra config for nodetool ring (CASSANDRA-7508)
 * (cqlsh) Fix failing cqlsh formatting tests (CASSANDRA-7703)
 * Fix IncompatibleClassChangeError from hadoop2 (CASSANDRA-7229)
 * Add 'nodetool sethintedhandoffthrottlekb' (CASSANDRA-7635)
 * (cqlsh) Add tab-completion for CREATE/DROP USER IF [NOT] EXISTS (CASSANDRA-7611)
 * Catch errors when the JVM pulls the rug out from GCInspector (CASSANDRA-5345)
 * cqlsh fails when version number parts are not int (CASSANDRA-7524)
 * Fix NPE when table dropped during streaming (CASSANDRA-7946)
 * Fix wrong progress when streaming uncompressed (CASSANDRA-7878)
 * Fix possible infinite loop in creating repair range (CASSANDRA-7983)
 * Fix unit in nodetool for streaming throughput (CASSANDRA-7375)
Merged from 1.2:
 * Don't index tombstones (CASSANDRA-7828)
 * Improve PasswordAuthenticator default super user setup (CASSANDRA-7788)


2.1.0
 * (cqlsh) Removed "ALTER TYPE <name> RENAME TO <name>" from tab-completion
   (CASSANDRA-7895)
 * Fixed IllegalStateException in anticompaction (CASSANDRA-7892)
 * cqlsh: DESCRIBE support for frozen UDTs, tuples (CASSANDRA-7863)
 * Avoid exposing internal classes over JMX (CASSANDRA-7879)
 * Add null check for keys when freezing collection (CASSANDRA-7869)
 * Improve stress workload realism (CASSANDRA-7519)
Merged from 2.0:
 * Configure system.paxos with LeveledCompactionStrategy (CASSANDRA-7753)
 * Fix ALTER clustering column type from DateType to TimestampType when
   using DESC clustering order (CASSANRDA-7797)
 * Throw EOFException if we run out of chunks in compressed datafile
   (CASSANDRA-7664)
 * Fix PRSI handling of CQL3 row markers for row cleanup (CASSANDRA-7787)
 * Fix dropping collection when it's the last regular column (CASSANDRA-7744)
 * Make StreamReceiveTask thread safe and gc friendly (CASSANDRA-7795)
 * Validate empty cell names from counter updates (CASSANDRA-7798)
Merged from 1.2:
 * Don't allow compacted sstables to be marked as compacting (CASSANDRA-7145)
 * Track expired tombstones (CASSANDRA-7810)


2.1.0-rc7
 * Add frozen keyword and require UDT to be frozen (CASSANDRA-7857)
 * Track added sstable size correctly (CASSANDRA-7239)
 * (cqlsh) Fix case insensitivity (CASSANDRA-7834)
 * Fix failure to stream ranges when moving (CASSANDRA-7836)
 * Correctly remove tmplink files (CASSANDRA-7803)
 * (cqlsh) Fix column name formatting for functions, CAS operations,
   and UDT field selections (CASSANDRA-7806)
 * (cqlsh) Fix COPY FROM handling of null/empty primary key
   values (CASSANDRA-7792)
 * Fix ordering of static cells (CASSANDRA-7763)
Merged from 2.0:
 * Forbid re-adding dropped counter columns (CASSANDRA-7831)
 * Fix CFMetaData#isThriftCompatible() for PK-only tables (CASSANDRA-7832)
 * Always reject inequality on the partition key without token()
   (CASSANDRA-7722)
 * Always send Paxos commit to all replicas (CASSANDRA-7479)
 * Make disruptor_thrift_server invocation pool configurable (CASSANDRA-7594)
 * Make repair no-op when RF=1 (CASSANDRA-7864)


2.1.0-rc6
 * Fix OOM issue from netty caching over time (CASSANDRA-7743)
 * json2sstable couldn't import JSON for CQL table (CASSANDRA-7477)
 * Invalidate all caches on table drop (CASSANDRA-7561)
 * Skip strict endpoint selection for ranges if RF == nodes (CASSANRA-7765)
 * Fix Thrift range filtering without 2ary index lookups (CASSANDRA-7741)
 * Add tracing entries about concurrent range requests (CASSANDRA-7599)
 * (cqlsh) Fix DESCRIBE for NTS keyspaces (CASSANDRA-7729)
 * Remove netty buffer ref-counting (CASSANDRA-7735)
 * Pass mutated cf to index updater for use by PRSI (CASSANDRA-7742)
 * Include stress yaml example in release and deb (CASSANDRA-7717)
 * workaround for netty issue causing corrupted data off the wire (CASSANDRA-7695)
 * cqlsh DESC CLUSTER fails retrieving ring information (CASSANDRA-7687)
 * Fix binding null values inside UDT (CASSANDRA-7685)
 * Fix UDT field selection with empty fields (CASSANDRA-7670)
 * Bogus deserialization of static cells from sstable (CASSANDRA-7684)
 * Fix NPE on compaction leftover cleanup for dropped table (CASSANDRA-7770)
Merged from 2.0:
 * Fix race condition in StreamTransferTask that could lead to
   infinite loops and premature sstable deletion (CASSANDRA-7704)
 * (cqlsh) Wait up to 10 sec for a tracing session (CASSANDRA-7222)
 * Fix NPE in FileCacheService.sizeInBytes (CASSANDRA-7756)
 * Remove duplicates from StorageService.getJoiningNodes (CASSANDRA-7478)
 * Clone token map outside of hot gossip loops (CASSANDRA-7758)
 * Fix MS expiring map timeout for Paxos messages (CASSANDRA-7752)
 * Do not flush on truncate if durable_writes is false (CASSANDRA-7750)
 * Give CRR a default input_cql Statement (CASSANDRA-7226)
 * Better error message when adding a collection with the same name
   than a previously dropped one (CASSANDRA-6276)
 * Fix validation when adding static columns (CASSANDRA-7730)
 * (Thrift) fix range deletion of supercolumns (CASSANDRA-7733)
 * Fix potential AssertionError in RangeTombstoneList (CASSANDRA-7700)
 * Validate arguments of blobAs* functions (CASSANDRA-7707)
 * Fix potential AssertionError with 2ndary indexes (CASSANDRA-6612)
 * Avoid logging CompactionInterrupted at ERROR (CASSANDRA-7694)
 * Minor leak in sstable2jon (CASSANDRA-7709)
 * Add cassandra.auto_bootstrap system property (CASSANDRA-7650)
 * Update java driver (for hadoop) (CASSANDRA-7618)
 * Remove CqlPagingRecordReader/CqlPagingInputFormat (CASSANDRA-7570)
 * Support connecting to ipv6 jmx with nodetool (CASSANDRA-7669)


2.1.0-rc5
 * Reject counters inside user types (CASSANDRA-7672)
 * Switch to notification-based GCInspector (CASSANDRA-7638)
 * (cqlsh) Handle nulls in UDTs and tuples correctly (CASSANDRA-7656)
 * Don't use strict consistency when replacing (CASSANDRA-7568)
 * Fix min/max cell name collection on 2.0 SSTables with range
   tombstones (CASSANDRA-7593)
 * Tolerate min/max cell names of different lengths (CASSANDRA-7651)
 * Filter cached results correctly (CASSANDRA-7636)
 * Fix tracing on the new SEPExecutor (CASSANDRA-7644)
 * Remove shuffle and taketoken (CASSANDRA-7601)
 * Clean up Windows batch scripts (CASSANDRA-7619)
 * Fix native protocol drop user type notification (CASSANDRA-7571)
 * Give read access to system.schema_usertypes to all authenticated users
   (CASSANDRA-7578)
 * (cqlsh) Fix cqlsh display when zero rows are returned (CASSANDRA-7580)
 * Get java version correctly when JAVA_TOOL_OPTIONS is set (CASSANDRA-7572)
 * Fix NPE when dropping index from non-existent keyspace, AssertionError when
   dropping non-existent index with IF EXISTS (CASSANDRA-7590)
 * Fix sstablelevelresetter hang (CASSANDRA-7614)
 * (cqlsh) Fix deserialization of blobs (CASSANDRA-7603)
 * Use "keyspace updated" schema change message for UDT changes in v1 and
   v2 protocols (CASSANDRA-7617)
 * Fix tracing of range slices and secondary index lookups that are local
   to the coordinator (CASSANDRA-7599)
 * Set -Dcassandra.storagedir for all tool shell scripts (CASSANDRA-7587)
 * Don't swap max/min col names when mutating sstable metadata (CASSANDRA-7596)
 * (cqlsh) Correctly handle paged result sets (CASSANDRA-7625)
 * (cqlsh) Improve waiting for a trace to complete (CASSANDRA-7626)
 * Fix tracing of concurrent range slices and 2ary index queries (CASSANDRA-7626)
 * Fix scrub against collection type (CASSANDRA-7665)
Merged from 2.0:
 * Set gc_grace_seconds to seven days for system schema tables (CASSANDRA-7668)
 * SimpleSeedProvider no longer caches seeds forever (CASSANDRA-7663)
 * Always flush on truncate (CASSANDRA-7511)
 * Fix ReversedType(DateType) mapping to native protocol (CASSANDRA-7576)
 * Always merge ranges owned by a single node (CASSANDRA-6930)
 * Track max/min timestamps for range tombstones (CASSANDRA-7647)
 * Fix NPE when listing saved caches dir (CASSANDRA-7632)


2.1.0-rc4
 * Fix word count hadoop example (CASSANDRA-7200)
 * Updated memtable_cleanup_threshold and memtable_flush_writers defaults 
   (CASSANDRA-7551)
 * (Windows) fix startup when WMI memory query fails (CASSANDRA-7505)
 * Anti-compaction proceeds if any part of the repair failed (CASSANDRA-7521)
 * Add missing table name to DROP INDEX responses and notifications (CASSANDRA-7539)
 * Bump CQL version to 3.2.0 and update CQL documentation (CASSANDRA-7527)
 * Fix configuration error message when running nodetool ring (CASSANDRA-7508)
 * Support conditional updates, tuple type, and the v3 protocol in cqlsh (CASSANDRA-7509)
 * Handle queries on multiple secondary index types (CASSANDRA-7525)
 * Fix cqlsh authentication with v3 native protocol (CASSANDRA-7564)
 * Fix NPE when unknown prepared statement ID is used (CASSANDRA-7454)
Merged from 2.0:
 * (Windows) force range-based repair to non-sequential mode (CASSANDRA-7541)
 * Fix range merging when DES scores are zero (CASSANDRA-7535)
 * Warn when SSL certificates have expired (CASSANDRA-7528)
 * Fix error when doing reversed queries with static columns (CASSANDRA-7490)
Merged from 1.2:
 * Set correct stream ID on responses when non-Exception Throwables
   are thrown while handling native protocol messages (CASSANDRA-7470)


2.1.0-rc3
 * Consider expiry when reconciling otherwise equal cells (CASSANDRA-7403)
 * Introduce CQL support for stress tool (CASSANDRA-6146)
 * Fix ClassCastException processing expired messages (CASSANDRA-7496)
 * Fix prepared marker for collections inside UDT (CASSANDRA-7472)
 * Remove left-over populate_io_cache_on_flush and replicate_on_write
   uses (CASSANDRA-7493)
 * (Windows) handle spaces in path names (CASSANDRA-7451)
 * Ensure writes have completed after dropping a table, before recycling
   commit log segments (CASSANDRA-7437)
 * Remove left-over rows_per_partition_to_cache (CASSANDRA-7493)
 * Fix error when CONTAINS is used with a bind marker (CASSANDRA-7502)
 * Properly reject unknown UDT field (CASSANDRA-7484)
Merged from 2.0:
 * Fix CC#collectTimeOrderedData() tombstone optimisations (CASSANDRA-7394)
 * Support DISTINCT for static columns and fix behaviour when DISTINC is
   not use (CASSANDRA-7305).
 * Workaround JVM NPE on JMX bind failure (CASSANDRA-7254)
 * Fix race in FileCacheService RemovalListener (CASSANDRA-7278)
 * Fix inconsistent use of consistencyForCommit that allowed LOCAL_QUORUM
   operations to incorrect become full QUORUM (CASSANDRA-7345)
 * Properly handle unrecognized opcodes and flags (CASSANDRA-7440)
 * (Hadoop) close CqlRecordWriter clients when finished (CASSANDRA-7459)
 * Commit disk failure policy (CASSANDRA-7429)
 * Make sure high level sstables get compacted (CASSANDRA-7414)
 * Fix AssertionError when using empty clustering columns and static columns
   (CASSANDRA-7455)
 * Add option to disable STCS in L0 (CASSANDRA-6621)
 * Upgrade to snappy-java 1.0.5.2 (CASSANDRA-7476)


2.1.0-rc2
 * Fix heap size calculation for CompoundSparseCellName and 
   CompoundSparseCellName.WithCollection (CASSANDRA-7421)
 * Allow counter mutations in UNLOGGED batches (CASSANDRA-7351)
 * Modify reconcile logic to always pick a tombstone over a counter cell
   (CASSANDRA-7346)
 * Avoid incremental compaction on Windows (CASSANDRA-7365)
 * Fix exception when querying a composite-keyed table with a collection index
   (CASSANDRA-7372)
 * Use node's host id in place of counter ids (CASSANDRA-7366)
 * Fix error when doing reversed queries with static columns (CASSANDRA-7490)
 * Backport CASSANDRA-6747 (CASSANDRA-7560)
 * Track max/min timestamps for range tombstones (CASSANDRA-7647)
 * Fix NPE when listing saved caches dir (CASSANDRA-7632)
 * Fix sstableloader unable to connect encrypted node (CASSANDRA-7585)
Merged from 1.2:
 * Clone token map outside of hot gossip loops (CASSANDRA-7758)
 * Add stop method to EmbeddedCassandraService (CASSANDRA-7595)
 * Support connecting to ipv6 jmx with nodetool (CASSANDRA-7669)
 * Set gc_grace_seconds to seven days for system schema tables (CASSANDRA-7668)
 * SimpleSeedProvider no longer caches seeds forever (CASSANDRA-7663)
 * Set correct stream ID on responses when non-Exception Throwables
   are thrown while handling native protocol messages (CASSANDRA-7470)
 * Fix row size miscalculation in LazilyCompactedRow (CASSANDRA-7543)
 * Fix race in background compaction check (CASSANDRA-7745)
 * Don't clear out range tombstones during compaction (CASSANDRA-7808)


2.1.0-rc1
 * Revert flush directory (CASSANDRA-6357)
 * More efficient executor service for fast operations (CASSANDRA-4718)
 * Move less common tools into a new cassandra-tools package (CASSANDRA-7160)
 * Support more concurrent requests in native protocol (CASSANDRA-7231)
 * Add tab-completion to debian nodetool packaging (CASSANDRA-6421)
 * Change concurrent_compactors defaults (CASSANDRA-7139)
 * Add PowerShell Windows launch scripts (CASSANDRA-7001)
 * Make commitlog archive+restore more robust (CASSANDRA-6974)
 * Fix marking commitlogsegments clean (CASSANDRA-6959)
 * Add snapshot "manifest" describing files included (CASSANDRA-6326)
 * Parallel streaming for sstableloader (CASSANDRA-3668)
 * Fix bugs in supercolumns handling (CASSANDRA-7138)
 * Fix ClassClassException on composite dense tables (CASSANDRA-7112)
 * Cleanup and optimize collation and slice iterators (CASSANDRA-7107)
 * Upgrade NBHM lib (CASSANDRA-7128)
 * Optimize netty server (CASSANDRA-6861)
 * Fix repair hang when given CF does not exist (CASSANDRA-7189)
 * Allow c* to be shutdown in an embedded mode (CASSANDRA-5635)
 * Add server side batching to native transport (CASSANDRA-5663)
 * Make batchlog replay asynchronous (CASSANDRA-6134)
 * remove unused classes (CASSANDRA-7197)
 * Limit user types to the keyspace they are defined in (CASSANDRA-6643)
 * Add validate method to CollectionType (CASSANDRA-7208)
 * New serialization format for UDT values (CASSANDRA-7209, CASSANDRA-7261)
 * Fix nodetool netstats (CASSANDRA-7270)
 * Fix potential ClassCastException in HintedHandoffManager (CASSANDRA-7284)
 * Use prepared statements internally (CASSANDRA-6975)
 * Fix broken paging state with prepared statement (CASSANDRA-7120)
 * Fix IllegalArgumentException in CqlStorage (CASSANDRA-7287)
 * Allow nulls/non-existant fields in UDT (CASSANDRA-7206)
 * Add Thrift MultiSliceRequest (CASSANDRA-6757, CASSANDRA-7027)
 * Handle overlapping MultiSlices (CASSANDRA-7279)
 * Fix DataOutputTest on Windows (CASSANDRA-7265)
 * Embedded sets in user defined data-types are not updating (CASSANDRA-7267)
 * Add tuple type to CQL/native protocol (CASSANDRA-7248)
 * Fix CqlPagingRecordReader on tables with few rows (CASSANDRA-7322)
Merged from 2.0:
 * Copy compaction options to make sure they are reloaded (CASSANDRA-7290)
 * Add option to do more aggressive tombstone compactions (CASSANDRA-6563)
 * Don't try to compact already-compacting files in HHOM (CASSANDRA-7288)
 * Always reallocate buffers in HSHA (CASSANDRA-6285)
 * (Hadoop) support authentication in CqlRecordReader (CASSANDRA-7221)
 * (Hadoop) Close java driver Cluster in CQLRR.close (CASSANDRA-7228)
 * Warn when 'USING TIMESTAMP' is used on a CAS BATCH (CASSANDRA-7067)
 * return all cpu values from BackgroundActivityMonitor.readAndCompute (CASSANDRA-7183)
 * Correctly delete scheduled range xfers (CASSANDRA-7143)
 * return all cpu values from BackgroundActivityMonitor.readAndCompute (CASSANDRA-7183)  
 * reduce garbage creation in calculatePendingRanges (CASSANDRA-7191)
 * fix c* launch issues on Russian os's due to output of linux 'free' cmd (CASSANDRA-6162)
 * Fix disabling autocompaction (CASSANDRA-7187)
 * Fix potential NumberFormatException when deserializing IntegerType (CASSANDRA-7088)
 * cqlsh can't tab-complete disabling compaction (CASSANDRA-7185)
 * cqlsh: Accept and execute CQL statement(s) from command-line parameter (CASSANDRA-7172)
 * Fix IllegalStateException in CqlPagingRecordReader (CASSANDRA-7198)
 * Fix the InvertedIndex trigger example (CASSANDRA-7211)
 * Add --resolve-ip option to 'nodetool ring' (CASSANDRA-7210)
 * reduce garbage on codec flag deserialization (CASSANDRA-7244) 
 * Fix duplicated error messages on directory creation error at startup (CASSANDRA-5818)
 * Proper null handle for IF with map element access (CASSANDRA-7155)
 * Improve compaction visibility (CASSANDRA-7242)
 * Correctly delete scheduled range xfers (CASSANDRA-7143)
 * Make batchlog replica selection rack-aware (CASSANDRA-6551)
 * Fix CFMetaData#getColumnDefinitionFromColumnName() (CASSANDRA-7074)
 * Fix writetime/ttl functions for static columns (CASSANDRA-7081)
 * Suggest CTRL-C or semicolon after three blank lines in cqlsh (CASSANDRA-7142)
 * Fix 2ndary index queries with DESC clustering order (CASSANDRA-6950)
 * Invalid key cache entries on DROP (CASSANDRA-6525)
 * Fix flapping RecoveryManagerTest (CASSANDRA-7084)
 * Add missing iso8601 patterns for date strings (CASSANDRA-6973)
 * Support selecting multiple rows in a partition using IN (CASSANDRA-6875)
 * Add authentication support to shuffle (CASSANDRA-6484)
 * Swap local and global default read repair chances (CASSANDRA-7320)
 * Add conditional CREATE/DROP USER support (CASSANDRA-7264)
 * Cqlsh counts non-empty lines for "Blank lines" warning (CASSANDRA-7325)
Merged from 1.2:
 * Add Cloudstack snitch (CASSANDRA-7147)
 * Update system.peers correctly when relocating tokens (CASSANDRA-7126)
 * Add Google Compute Engine snitch (CASSANDRA-7132)
 * remove duplicate query for local tokens (CASSANDRA-7182)
 * exit CQLSH with error status code if script fails (CASSANDRA-6344)
 * Fix bug with some IN queries missig results (CASSANDRA-7105)
 * Fix availability validation for LOCAL_ONE CL (CASSANDRA-7319)
 * Hint streaming can cause decommission to fail (CASSANDRA-7219)


2.1.0-beta2
 * Increase default CL space to 8GB (CASSANDRA-7031)
 * Add range tombstones to read repair digests (CASSANDRA-6863)
 * Fix BTree.clear for large updates (CASSANDRA-6943)
 * Fail write instead of logging a warning when unable to append to CL
   (CASSANDRA-6764)
 * Eliminate possibility of CL segment appearing twice in active list 
   (CASSANDRA-6557)
 * Apply DONTNEED fadvise to commitlog segments (CASSANDRA-6759)
 * Switch CRC component to Adler and include it for compressed sstables 
   (CASSANDRA-4165)
 * Allow cassandra-stress to set compaction strategy options (CASSANDRA-6451)
 * Add broadcast_rpc_address option to cassandra.yaml (CASSANDRA-5899)
 * Auto reload GossipingPropertyFileSnitch config (CASSANDRA-5897)
 * Fix overflow of memtable_total_space_in_mb (CASSANDRA-6573)
 * Fix ABTC NPE and apply update function correctly (CASSANDRA-6692)
 * Allow nodetool to use a file or prompt for password (CASSANDRA-6660)
 * Fix AIOOBE when concurrently accessing ABSC (CASSANDRA-6742)
 * Fix assertion error in ALTER TYPE RENAME (CASSANDRA-6705)
 * Scrub should not always clear out repaired status (CASSANDRA-5351)
 * Improve handling of range tombstone for wide partitions (CASSANDRA-6446)
 * Fix ClassCastException for compact table with composites (CASSANDRA-6738)
 * Fix potentially repairing with wrong nodes (CASSANDRA-6808)
 * Change caching option syntax (CASSANDRA-6745)
 * Fix stress to do proper counter reads (CASSANDRA-6835)
 * Fix help message for stress counter_write (CASSANDRA-6824)
 * Fix stress smart Thrift client to pick servers correctly (CASSANDRA-6848)
 * Add logging levels (minimal, normal or verbose) to stress tool (CASSANDRA-6849)
 * Fix race condition in Batch CLE (CASSANDRA-6860)
 * Improve cleanup/scrub/upgradesstables failure handling (CASSANDRA-6774)
 * ByteBuffer write() methods for serializing sstables (CASSANDRA-6781)
 * Proper compare function for CollectionType (CASSANDRA-6783)
 * Update native server to Netty 4 (CASSANDRA-6236)
 * Fix off-by-one error in stress (CASSANDRA-6883)
 * Make OpOrder AutoCloseable (CASSANDRA-6901)
 * Remove sync repair JMX interface (CASSANDRA-6900)
 * Add multiple memory allocation options for memtables (CASSANDRA-6689, 6694)
 * Remove adjusted op rate from stress output (CASSANDRA-6921)
 * Add optimized CF.hasColumns() implementations (CASSANDRA-6941)
 * Serialize batchlog mutations with the version of the target node
   (CASSANDRA-6931)
 * Optimize CounterColumn#reconcile() (CASSANDRA-6953)
 * Properly remove 1.2 sstable support in 2.1 (CASSANDRA-6869)
 * Lock counter cells, not partitions (CASSANDRA-6880)
 * Track presence of legacy counter shards in sstables (CASSANDRA-6888)
 * Ensure safe resource cleanup when replacing sstables (CASSANDRA-6912)
 * Add failure handler to async callback (CASSANDRA-6747)
 * Fix AE when closing SSTable without releasing reference (CASSANDRA-7000)
 * Clean up IndexInfo on keyspace/table drops (CASSANDRA-6924)
 * Only snapshot relative SSTables when sequential repair (CASSANDRA-7024)
 * Require nodetool rebuild_index to specify index names (CASSANDRA-7038)
 * fix cassandra stress errors on reads with native protocol (CASSANDRA-7033)
 * Use OpOrder to guard sstable references for reads (CASSANDRA-6919)
 * Preemptive opening of compaction result (CASSANDRA-6916)
 * Multi-threaded scrub/cleanup/upgradesstables (CASSANDRA-5547)
 * Optimize cellname comparison (CASSANDRA-6934)
 * Native protocol v3 (CASSANDRA-6855)
 * Optimize Cell liveness checks and clean up Cell (CASSANDRA-7119)
 * Support consistent range movements (CASSANDRA-2434)
 * Display min timestamp in sstablemetadata viewer (CASSANDRA-6767)
Merged from 2.0:
 * Avoid race-prone second "scrub" of system keyspace (CASSANDRA-6797)
 * Pool CqlRecordWriter clients by inetaddress rather than Range
   (CASSANDRA-6665)
 * Fix compaction_history timestamps (CASSANDRA-6784)
 * Compare scores of full replica ordering in DES (CASSANDRA-6683)
 * fix CME in SessionInfo updateProgress affecting netstats (CASSANDRA-6577)
 * Allow repairing between specific replicas (CASSANDRA-6440)
 * Allow per-dc enabling of hints (CASSANDRA-6157)
 * Add compatibility for Hadoop 0.2.x (CASSANDRA-5201)
 * Fix EstimatedHistogram races (CASSANDRA-6682)
 * Failure detector correctly converts initial value to nanos (CASSANDRA-6658)
 * Add nodetool taketoken to relocate vnodes (CASSANDRA-4445)
 * Expose bulk loading progress over JMX (CASSANDRA-4757)
 * Correctly handle null with IF conditions and TTL (CASSANDRA-6623)
 * Account for range/row tombstones in tombstone drop
   time histogram (CASSANDRA-6522)
 * Stop CommitLogSegment.close() from calling sync() (CASSANDRA-6652)
 * Make commitlog failure handling configurable (CASSANDRA-6364)
 * Avoid overlaps in LCS (CASSANDRA-6688)
 * Improve support for paginating over composites (CASSANDRA-4851)
 * Fix count(*) queries in a mixed cluster (CASSANDRA-6707)
 * Improve repair tasks(snapshot, differencing) concurrency (CASSANDRA-6566)
 * Fix replaying pre-2.0 commit logs (CASSANDRA-6714)
 * Add static columns to CQL3 (CASSANDRA-6561)
 * Optimize single partition batch statements (CASSANDRA-6737)
 * Disallow post-query re-ordering when paging (CASSANDRA-6722)
 * Fix potential paging bug with deleted columns (CASSANDRA-6748)
 * Fix NPE on BulkLoader caused by losing StreamEvent (CASSANDRA-6636)
 * Fix truncating compression metadata (CASSANDRA-6791)
 * Add CMSClassUnloadingEnabled JVM option (CASSANDRA-6541)
 * Catch memtable flush exceptions during shutdown (CASSANDRA-6735)
 * Fix upgradesstables NPE for non-CF-based indexes (CASSANDRA-6645)
 * Fix UPDATE updating PRIMARY KEY columns implicitly (CASSANDRA-6782)
 * Fix IllegalArgumentException when updating from 1.2 with SuperColumns
   (CASSANDRA-6733)
 * FBUtilities.singleton() should use the CF comparator (CASSANDRA-6778)
 * Fix CQLSStableWriter.addRow(Map<String, Object>) (CASSANDRA-6526)
 * Fix HSHA server introducing corrupt data (CASSANDRA-6285)
 * Fix CAS conditions for COMPACT STORAGE tables (CASSANDRA-6813)
 * Starting threads in OutboundTcpConnectionPool constructor causes race conditions (CASSANDRA-7177)
 * Allow overriding cassandra-rackdc.properties file (CASSANDRA-7072)
 * Set JMX RMI port to 7199 (CASSANDRA-7087)
 * Use LOCAL_QUORUM for data reads at LOCAL_SERIAL (CASSANDRA-6939)
 * Log a warning for large batches (CASSANDRA-6487)
 * Put nodes in hibernate when join_ring is false (CASSANDRA-6961)
 * Avoid early loading of non-system keyspaces before compaction-leftovers 
   cleanup at startup (CASSANDRA-6913)
 * Restrict Windows to parallel repairs (CASSANDRA-6907)
 * (Hadoop) Allow manually specifying start/end tokens in CFIF (CASSANDRA-6436)
 * Fix NPE in MeteredFlusher (CASSANDRA-6820)
 * Fix race processing range scan responses (CASSANDRA-6820)
 * Allow deleting snapshots from dropped keyspaces (CASSANDRA-6821)
 * Add uuid() function (CASSANDRA-6473)
 * Omit tombstones from schema digests (CASSANDRA-6862)
 * Include correct consistencyLevel in LWT timeout (CASSANDRA-6884)
 * Lower chances for losing new SSTables during nodetool refresh and
   ColumnFamilyStore.loadNewSSTables (CASSANDRA-6514)
 * Add support for DELETE ... IF EXISTS to CQL3 (CASSANDRA-5708)
 * Update hadoop_cql3_word_count example (CASSANDRA-6793)
 * Fix handling of RejectedExecution in sync Thrift server (CASSANDRA-6788)
 * Log more information when exceeding tombstone_warn_threshold (CASSANDRA-6865)
 * Fix truncate to not abort due to unreachable fat clients (CASSANDRA-6864)
 * Fix schema concurrency exceptions (CASSANDRA-6841)
 * Fix leaking validator FH in StreamWriter (CASSANDRA-6832)
 * Fix saving triggers to schema (CASSANDRA-6789)
 * Fix trigger mutations when base mutation list is immutable (CASSANDRA-6790)
 * Fix accounting in FileCacheService to allow re-using RAR (CASSANDRA-6838)
 * Fix static counter columns (CASSANDRA-6827)
 * Restore expiring->deleted (cell) compaction optimization (CASSANDRA-6844)
 * Fix CompactionManager.needsCleanup (CASSANDRA-6845)
 * Correctly compare BooleanType values other than 0 and 1 (CASSANDRA-6779)
 * Read message id as string from earlier versions (CASSANDRA-6840)
 * Properly use the Paxos consistency for (non-protocol) batch (CASSANDRA-6837)
 * Add paranoid disk failure option (CASSANDRA-6646)
 * Improve PerRowSecondaryIndex performance (CASSANDRA-6876)
 * Extend triggers to support CAS updates (CASSANDRA-6882)
 * Static columns with IF NOT EXISTS don't always work as expected (CASSANDRA-6873)
 * Fix paging with SELECT DISTINCT (CASSANDRA-6857)
 * Fix UnsupportedOperationException on CAS timeout (CASSANDRA-6923)
 * Improve MeteredFlusher handling of MF-unaffected column families
   (CASSANDRA-6867)
 * Add CqlRecordReader using native pagination (CASSANDRA-6311)
 * Add QueryHandler interface (CASSANDRA-6659)
 * Track liveRatio per-memtable, not per-CF (CASSANDRA-6945)
 * Make sure upgradesstables keeps sstable level (CASSANDRA-6958)
 * Fix LIMIT with static columns (CASSANDRA-6956)
 * Fix clash with CQL column name in thrift validation (CASSANDRA-6892)
 * Fix error with super columns in mixed 1.2-2.0 clusters (CASSANDRA-6966)
 * Fix bad skip of sstables on slice query with composite start/finish (CASSANDRA-6825)
 * Fix unintended update with conditional statement (CASSANDRA-6893)
 * Fix map element access in IF (CASSANDRA-6914)
 * Avoid costly range calculations for range queries on system keyspaces
   (CASSANDRA-6906)
 * Fix SSTable not released if stream session fails (CASSANDRA-6818)
 * Avoid build failure due to ANTLR timeout (CASSANDRA-6991)
 * Queries on compact tables can return more rows that requested (CASSANDRA-7052)
 * USING TIMESTAMP for batches does not work (CASSANDRA-7053)
 * Fix performance regression from CASSANDRA-5614 (CASSANDRA-6949)
 * Ensure that batchlog and hint timeouts do not produce hints (CASSANDRA-7058)
 * Merge groupable mutations in TriggerExecutor#execute() (CASSANDRA-7047)
 * Plug holes in resource release when wiring up StreamSession (CASSANDRA-7073)
 * Re-add parameter columns to tracing session (CASSANDRA-6942)
 * Preserves CQL metadata when updating table from thrift (CASSANDRA-6831)
Merged from 1.2:
 * Fix nodetool display with vnodes (CASSANDRA-7082)
 * Add UNLOGGED, COUNTER options to BATCH documentation (CASSANDRA-6816)
 * add extra SSL cipher suites (CASSANDRA-6613)
 * fix nodetool getsstables for blob PK (CASSANDRA-6803)
 * Fix BatchlogManager#deleteBatch() use of millisecond timestamps
   (CASSANDRA-6822)
 * Continue assassinating even if the endpoint vanishes (CASSANDRA-6787)
 * Schedule schema pulls on change (CASSANDRA-6971)
 * Non-droppable verbs shouldn't be dropped from OTC (CASSANDRA-6980)
 * Shutdown batchlog executor in SS#drain() (CASSANDRA-7025)
 * Fix batchlog to account for CF truncation records (CASSANDRA-6999)
 * Fix CQLSH parsing of functions and BLOB literals (CASSANDRA-7018)
 * Properly load trustore in the native protocol (CASSANDRA-6847)
 * Always clean up references in SerializingCache (CASSANDRA-6994)
 * Don't shut MessagingService down when replacing a node (CASSANDRA-6476)
 * fix npe when doing -Dcassandra.fd_initial_value_ms (CASSANDRA-6751)


2.1.0-beta1
 * Add flush directory distinct from compaction directories (CASSANDRA-6357)
 * Require JNA by default (CASSANDRA-6575)
 * add listsnapshots command to nodetool (CASSANDRA-5742)
 * Introduce AtomicBTreeColumns (CASSANDRA-6271, 6692)
 * Multithreaded commitlog (CASSANDRA-3578)
 * allocate fixed index summary memory pool and resample cold index summaries 
   to use less memory (CASSANDRA-5519)
 * Removed multithreaded compaction (CASSANDRA-6142)
 * Parallelize fetching rows for low-cardinality indexes (CASSANDRA-1337)
 * change logging from log4j to logback (CASSANDRA-5883)
 * switch to LZ4 compression for internode communication (CASSANDRA-5887)
 * Stop using Thrift-generated Index* classes internally (CASSANDRA-5971)
 * Remove 1.2 network compatibility code (CASSANDRA-5960)
 * Remove leveled json manifest migration code (CASSANDRA-5996)
 * Remove CFDefinition (CASSANDRA-6253)
 * Use AtomicIntegerFieldUpdater in RefCountedMemory (CASSANDRA-6278)
 * User-defined types for CQL3 (CASSANDRA-5590)
 * Use of o.a.c.metrics in nodetool (CASSANDRA-5871, 6406)
 * Batch read from OTC's queue and cleanup (CASSANDRA-1632)
 * Secondary index support for collections (CASSANDRA-4511, 6383)
 * SSTable metadata(Stats.db) format change (CASSANDRA-6356)
 * Push composites support in the storage engine
   (CASSANDRA-5417, CASSANDRA-6520)
 * Add snapshot space used to cfstats (CASSANDRA-6231)
 * Add cardinality estimator for key count estimation (CASSANDRA-5906)
 * CF id is changed to be non-deterministic. Data dir/key cache are created
   uniquely for CF id (CASSANDRA-5202)
 * New counters implementation (CASSANDRA-6504)
 * Replace UnsortedColumns, EmptyColumns, TreeMapBackedSortedColumns with new
   ArrayBackedSortedColumns (CASSANDRA-6630, CASSANDRA-6662, CASSANDRA-6690)
 * Add option to use row cache with a given amount of rows (CASSANDRA-5357)
 * Avoid repairing already repaired data (CASSANDRA-5351)
 * Reject counter updates with USING TTL/TIMESTAMP (CASSANDRA-6649)
 * Replace index_interval with min/max_index_interval (CASSANDRA-6379)
 * Lift limitation that order by columns must be selected for IN queries (CASSANDRA-4911)


2.0.5
 * Reduce garbage generated by bloom filter lookups (CASSANDRA-6609)
 * Add ks.cf names to tombstone logging (CASSANDRA-6597)
 * Use LOCAL_QUORUM for LWT operations at LOCAL_SERIAL (CASSANDRA-6495)
 * Wait for gossip to settle before accepting client connections (CASSANDRA-4288)
 * Delete unfinished compaction incrementally (CASSANDRA-6086)
 * Allow specifying custom secondary index options in CQL3 (CASSANDRA-6480)
 * Improve replica pinning for cache efficiency in DES (CASSANDRA-6485)
 * Fix LOCAL_SERIAL from thrift (CASSANDRA-6584)
 * Don't special case received counts in CAS timeout exceptions (CASSANDRA-6595)
 * Add support for 2.1 global counter shards (CASSANDRA-6505)
 * Fix NPE when streaming connection is not yet established (CASSANDRA-6210)
 * Avoid rare duplicate read repair triggering (CASSANDRA-6606)
 * Fix paging discardFirst (CASSANDRA-6555)
 * Fix ArrayIndexOutOfBoundsException in 2ndary index query (CASSANDRA-6470)
 * Release sstables upon rebuilding 2i (CASSANDRA-6635)
 * Add AbstractCompactionStrategy.startup() method (CASSANDRA-6637)
 * SSTableScanner may skip rows during cleanup (CASSANDRA-6638)
 * sstables from stalled repair sessions can resurrect deleted data (CASSANDRA-6503)
 * Switch stress to use ITransportFactory (CASSANDRA-6641)
 * Fix IllegalArgumentException during prepare (CASSANDRA-6592)
 * Fix possible loss of 2ndary index entries during compaction (CASSANDRA-6517)
 * Fix direct Memory on architectures that do not support unaligned long access
   (CASSANDRA-6628)
 * Let scrub optionally skip broken counter partitions (CASSANDRA-5930)
Merged from 1.2:
 * fsync compression metadata (CASSANDRA-6531)
 * Validate CF existence on execution for prepared statement (CASSANDRA-6535)
 * Add ability to throttle batchlog replay (CASSANDRA-6550)
 * Fix executing LOCAL_QUORUM with SimpleStrategy (CASSANDRA-6545)
 * Avoid StackOverflow when using large IN queries (CASSANDRA-6567)
 * Nodetool upgradesstables includes secondary indexes (CASSANDRA-6598)
 * Paginate batchlog replay (CASSANDRA-6569)
 * skip blocking on streaming during drain (CASSANDRA-6603)
 * Improve error message when schema doesn't match loaded sstable (CASSANDRA-6262)
 * Add properties to adjust FD initial value and max interval (CASSANDRA-4375)
 * Fix preparing with batch and delete from collection (CASSANDRA-6607)
 * Fix ABSC reverse iterator's remove() method (CASSANDRA-6629)
 * Handle host ID conflicts properly (CASSANDRA-6615)
 * Move handling of migration event source to solve bootstrap race. (CASSANDRA-6648)
 * Make sure compaction throughput value doesn't overflow with int math (CASSANDRA-6647)


2.0.4
 * Allow removing snapshots of no-longer-existing CFs (CASSANDRA-6418)
 * add StorageService.stopDaemon() (CASSANDRA-4268)
 * add IRE for invalid CF supplied to get_count (CASSANDRA-5701)
 * add client encryption support to sstableloader (CASSANDRA-6378)
 * Fix accept() loop for SSL sockets post-shutdown (CASSANDRA-6468)
 * Fix size-tiered compaction in LCS L0 (CASSANDRA-6496)
 * Fix assertion failure in filterColdSSTables (CASSANDRA-6483)
 * Fix row tombstones in larger-than-memory compactions (CASSANDRA-6008)
 * Fix cleanup ClassCastException (CASSANDRA-6462)
 * Reduce gossip memory use by interning VersionedValue strings (CASSANDRA-6410)
 * Allow specifying datacenters to participate in a repair (CASSANDRA-6218)
 * Fix divide-by-zero in PCI (CASSANDRA-6403)
 * Fix setting last compacted key in the wrong level for LCS (CASSANDRA-6284)
 * Add millisecond precision formats to the timestamp parser (CASSANDRA-6395)
 * Expose a total memtable size metric for a CF (CASSANDRA-6391)
 * cqlsh: handle symlinks properly (CASSANDRA-6425)
 * Fix potential infinite loop when paging query with IN (CASSANDRA-6464)
 * Fix assertion error in AbstractQueryPager.discardFirst (CASSANDRA-6447)
 * Fix streaming older SSTable yields unnecessary tombstones (CASSANDRA-6527)
Merged from 1.2:
 * Improved error message on bad properties in DDL queries (CASSANDRA-6453)
 * Randomize batchlog candidates selection (CASSANDRA-6481)
 * Fix thundering herd on endpoint cache invalidation (CASSANDRA-6345, 6485)
 * Improve batchlog write performance with vnodes (CASSANDRA-6488)
 * cqlsh: quote single quotes in strings inside collections (CASSANDRA-6172)
 * Improve gossip performance for typical messages (CASSANDRA-6409)
 * Throw IRE if a prepared statement has more markers than supported 
   (CASSANDRA-5598)
 * Expose Thread metrics for the native protocol server (CASSANDRA-6234)
 * Change snapshot response message verb to INTERNAL to avoid dropping it 
   (CASSANDRA-6415)
 * Warn when collection read has > 65K elements (CASSANDRA-5428)
 * Fix cache persistence when both row and key cache are enabled 
   (CASSANDRA-6413)
 * (Hadoop) add describe_local_ring (CASSANDRA-6268)
 * Fix handling of concurrent directory creation failure (CASSANDRA-6459)
 * Allow executing CREATE statements multiple times (CASSANDRA-6471)
 * Don't send confusing info with timeouts (CASSANDRA-6491)
 * Don't resubmit counter mutation runnables internally (CASSANDRA-6427)
 * Don't drop local mutations without a hint (CASSANDRA-6510)
 * Don't allow null max_hint_window_in_ms (CASSANDRA-6419)
 * Validate SliceRange start and finish lengths (CASSANDRA-6521)


2.0.3
 * Fix FD leak on slice read path (CASSANDRA-6275)
 * Cancel read meter task when closing SSTR (CASSANDRA-6358)
 * free off-heap IndexSummary during bulk (CASSANDRA-6359)
 * Recover from IOException in accept() thread (CASSANDRA-6349)
 * Improve Gossip tolerance of abnormally slow tasks (CASSANDRA-6338)
 * Fix trying to hint timed out counter writes (CASSANDRA-6322)
 * Allow restoring specific columnfamilies from archived CL (CASSANDRA-4809)
 * Avoid flushing compaction_history after each operation (CASSANDRA-6287)
 * Fix repair assertion error when tombstones expire (CASSANDRA-6277)
 * Skip loading corrupt key cache (CASSANDRA-6260)
 * Fixes for compacting larger-than-memory rows (CASSANDRA-6274)
 * Compact hottest sstables first and optionally omit coldest from
   compaction entirely (CASSANDRA-6109)
 * Fix modifying column_metadata from thrift (CASSANDRA-6182)
 * cqlsh: fix LIST USERS output (CASSANDRA-6242)
 * Add IRequestSink interface (CASSANDRA-6248)
 * Update memtable size while flushing (CASSANDRA-6249)
 * Provide hooks around CQL2/CQL3 statement execution (CASSANDRA-6252)
 * Require Permission.SELECT for CAS updates (CASSANDRA-6247)
 * New CQL-aware SSTableWriter (CASSANDRA-5894)
 * Reject CAS operation when the protocol v1 is used (CASSANDRA-6270)
 * Correctly throw error when frame too large (CASSANDRA-5981)
 * Fix serialization bug in PagedRange with 2ndary indexes (CASSANDRA-6299)
 * Fix CQL3 table validation in Thrift (CASSANDRA-6140)
 * Fix bug missing results with IN clauses (CASSANDRA-6327)
 * Fix paging with reversed slices (CASSANDRA-6343)
 * Set minTimestamp correctly to be able to drop expired sstables (CASSANDRA-6337)
 * Support NaN and Infinity as float literals (CASSANDRA-6003)
 * Remove RF from nodetool ring output (CASSANDRA-6289)
 * Fix attempting to flush empty rows (CASSANDRA-6374)
 * Fix potential out of bounds exception when paging (CASSANDRA-6333)
Merged from 1.2:
 * Optimize FD phi calculation (CASSANDRA-6386)
 * Improve initial FD phi estimate when starting up (CASSANDRA-6385)
 * Don't list CQL3 table in CLI describe even if named explicitely 
   (CASSANDRA-5750)
 * Invalidate row cache when dropping CF (CASSANDRA-6351)
 * add non-jamm path for cached statements (CASSANDRA-6293)
 * add windows bat files for shell commands (CASSANDRA-6145)
 * Require logging in for Thrift CQL2/3 statement preparation (CASSANDRA-6254)
 * restrict max_num_tokens to 1536 (CASSANDRA-6267)
 * Nodetool gets default JMX port from cassandra-env.sh (CASSANDRA-6273)
 * make calculatePendingRanges asynchronous (CASSANDRA-6244)
 * Remove blocking flushes in gossip thread (CASSANDRA-6297)
 * Fix potential socket leak in connectionpool creation (CASSANDRA-6308)
 * Allow LOCAL_ONE/LOCAL_QUORUM to work with SimpleStrategy (CASSANDRA-6238)
 * cqlsh: handle 'null' as session duration (CASSANDRA-6317)
 * Fix json2sstable handling of range tombstones (CASSANDRA-6316)
 * Fix missing one row in reverse query (CASSANDRA-6330)
 * Fix reading expired row value from row cache (CASSANDRA-6325)
 * Fix AssertionError when doing set element deletion (CASSANDRA-6341)
 * Make CL code for the native protocol match the one in C* 2.0
   (CASSANDRA-6347)
 * Disallow altering CQL3 table from thrift (CASSANDRA-6370)
 * Fix size computation of prepared statement (CASSANDRA-6369)


2.0.2
 * Update FailureDetector to use nanontime (CASSANDRA-4925)
 * Fix FileCacheService regressions (CASSANDRA-6149)
 * Never return WriteTimeout for CL.ANY (CASSANDRA-6132)
 * Fix race conditions in bulk loader (CASSANDRA-6129)
 * Add configurable metrics reporting (CASSANDRA-4430)
 * drop queries exceeding a configurable number of tombstones (CASSANDRA-6117)
 * Track and persist sstable read activity (CASSANDRA-5515)
 * Fixes for speculative retry (CASSANDRA-5932, CASSANDRA-6194)
 * Improve memory usage of metadata min/max column names (CASSANDRA-6077)
 * Fix thrift validation refusing row markers on CQL3 tables (CASSANDRA-6081)
 * Fix insertion of collections with CAS (CASSANDRA-6069)
 * Correctly send metadata on SELECT COUNT (CASSANDRA-6080)
 * Track clients' remote addresses in ClientState (CASSANDRA-6070)
 * Create snapshot dir if it does not exist when migrating
   leveled manifest (CASSANDRA-6093)
 * make sequential nodetool repair the default (CASSANDRA-5950)
 * Add more hooks for compaction strategy implementations (CASSANDRA-6111)
 * Fix potential NPE on composite 2ndary indexes (CASSANDRA-6098)
 * Delete can potentially be skipped in batch (CASSANDRA-6115)
 * Allow alter keyspace on system_traces (CASSANDRA-6016)
 * Disallow empty column names in cql (CASSANDRA-6136)
 * Use Java7 file-handling APIs and fix file moving on Windows (CASSANDRA-5383)
 * Save compaction history to system keyspace (CASSANDRA-5078)
 * Fix NPE if StorageService.getOperationMode() is executed before full startup (CASSANDRA-6166)
 * CQL3: support pre-epoch longs for TimestampType (CASSANDRA-6212)
 * Add reloadtriggers command to nodetool (CASSANDRA-4949)
 * cqlsh: ignore empty 'value alias' in DESCRIBE (CASSANDRA-6139)
 * Fix sstable loader (CASSANDRA-6205)
 * Reject bootstrapping if the node already exists in gossip (CASSANDRA-5571)
 * Fix NPE while loading paxos state (CASSANDRA-6211)
 * cqlsh: add SHOW SESSION <tracing-session> command (CASSANDRA-6228)
Merged from 1.2:
 * (Hadoop) Require CFRR batchSize to be at least 2 (CASSANDRA-6114)
 * Add a warning for small LCS sstable size (CASSANDRA-6191)
 * Add ability to list specific KS/CF combinations in nodetool cfstats (CASSANDRA-4191)
 * Mark CF clean if a mutation raced the drop and got it marked dirty (CASSANDRA-5946)
 * Add a LOCAL_ONE consistency level (CASSANDRA-6202)
 * Limit CQL prepared statement cache by size instead of count (CASSANDRA-6107)
 * Tracing should log write failure rather than raw exceptions (CASSANDRA-6133)
 * lock access to TM.endpointToHostIdMap (CASSANDRA-6103)
 * Allow estimated memtable size to exceed slab allocator size (CASSANDRA-6078)
 * Start MeteredFlusher earlier to prevent OOM during CL replay (CASSANDRA-6087)
 * Avoid sending Truncate command to fat clients (CASSANDRA-6088)
 * Allow where clause conditions to be in parenthesis (CASSANDRA-6037)
 * Do not open non-ssl storage port if encryption option is all (CASSANDRA-3916)
 * Move batchlog replay to its own executor (CASSANDRA-6079)
 * Add tombstone debug threshold and histogram (CASSANDRA-6042, 6057)
 * Enable tcp keepalive on incoming connections (CASSANDRA-4053)
 * Fix fat client schema pull NPE (CASSANDRA-6089)
 * Fix memtable flushing for indexed tables (CASSANDRA-6112)
 * Fix skipping columns with multiple slices (CASSANDRA-6119)
 * Expose connected thrift + native client counts (CASSANDRA-5084)
 * Optimize auth setup (CASSANDRA-6122)
 * Trace index selection (CASSANDRA-6001)
 * Update sstablesPerReadHistogram to use biased sampling (CASSANDRA-6164)
 * Log UnknownColumnfamilyException when closing socket (CASSANDRA-5725)
 * Properly error out on CREATE INDEX for counters table (CASSANDRA-6160)
 * Handle JMX notification failure for repair (CASSANDRA-6097)
 * (Hadoop) Fetch no more than 128 splits in parallel (CASSANDRA-6169)
 * stress: add username/password authentication support (CASSANDRA-6068)
 * Fix indexed queries with row cache enabled on parent table (CASSANDRA-5732)
 * Fix compaction race during columnfamily drop (CASSANDRA-5957)
 * Fix validation of empty column names for compact tables (CASSANDRA-6152)
 * Skip replaying mutations that pass CRC but fail to deserialize (CASSANDRA-6183)
 * Rework token replacement to use replace_address (CASSANDRA-5916)
 * Fix altering column types (CASSANDRA-6185)
 * cqlsh: fix CREATE/ALTER WITH completion (CASSANDRA-6196)
 * add windows bat files for shell commands (CASSANDRA-6145)
 * Fix potential stack overflow during range tombstones insertion (CASSANDRA-6181)
 * (Hadoop) Make LOCAL_ONE the default consistency level (CASSANDRA-6214)


2.0.1
 * Fix bug that could allow reading deleted data temporarily (CASSANDRA-6025)
 * Improve memory use defaults (CASSANDRA-6059)
 * Make ThriftServer more easlly extensible (CASSANDRA-6058)
 * Remove Hadoop dependency from ITransportFactory (CASSANDRA-6062)
 * add file_cache_size_in_mb setting (CASSANDRA-5661)
 * Improve error message when yaml contains invalid properties (CASSANDRA-5958)
 * Improve leveled compaction's ability to find non-overlapping L0 compactions
   to work on concurrently (CASSANDRA-5921)
 * Notify indexer of columns shadowed by range tombstones (CASSANDRA-5614)
 * Log Merkle tree stats (CASSANDRA-2698)
 * Switch from crc32 to adler32 for compressed sstable checksums (CASSANDRA-5862)
 * Improve offheap memcpy performance (CASSANDRA-5884)
 * Use a range aware scanner for cleanup (CASSANDRA-2524)
 * Cleanup doesn't need to inspect sstables that contain only local data
   (CASSANDRA-5722)
 * Add ability for CQL3 to list partition keys (CASSANDRA-4536)
 * Improve native protocol serialization (CASSANDRA-5664)
 * Upgrade Thrift to 0.9.1 (CASSANDRA-5923)
 * Require superuser status for adding triggers (CASSANDRA-5963)
 * Make standalone scrubber handle old and new style leveled manifest
   (CASSANDRA-6005)
 * Fix paxos bugs (CASSANDRA-6012, 6013, 6023)
 * Fix paged ranges with multiple replicas (CASSANDRA-6004)
 * Fix potential AssertionError during tracing (CASSANDRA-6041)
 * Fix NPE in sstablesplit (CASSANDRA-6027)
 * Migrate pre-2.0 key/value/column aliases to system.schema_columns
   (CASSANDRA-6009)
 * Paging filter empty rows too agressively (CASSANDRA-6040)
 * Support variadic parameters for IN clauses (CASSANDRA-4210)
 * cqlsh: return the result of CAS writes (CASSANDRA-5796)
 * Fix validation of IN clauses with 2ndary indexes (CASSANDRA-6050)
 * Support named bind variables in CQL (CASSANDRA-6033)
Merged from 1.2:
 * Allow cache-keys-to-save to be set at runtime (CASSANDRA-5980)
 * Avoid second-guessing out-of-space state (CASSANDRA-5605)
 * Tuning knobs for dealing with large blobs and many CFs (CASSANDRA-5982)
 * (Hadoop) Fix CQLRW for thrift tables (CASSANDRA-6002)
 * Fix possible divide-by-zero in HHOM (CASSANDRA-5990)
 * Allow local batchlog writes for CL.ANY (CASSANDRA-5967)
 * Upgrade metrics-core to version 2.2.0 (CASSANDRA-5947)
 * Fix CqlRecordWriter with composite keys (CASSANDRA-5949)
 * Add snitch, schema version, cluster, partitioner to JMX (CASSANDRA-5881)
 * Allow disabling SlabAllocator (CASSANDRA-5935)
 * Make user-defined compaction JMX blocking (CASSANDRA-4952)
 * Fix streaming does not transfer wrapped range (CASSANDRA-5948)
 * Fix loading index summary containing empty key (CASSANDRA-5965)
 * Correctly handle limits in CompositesSearcher (CASSANDRA-5975)
 * Pig: handle CQL collections (CASSANDRA-5867)
 * Pass the updated cf to the PRSI index() method (CASSANDRA-5999)
 * Allow empty CQL3 batches (as no-op) (CASSANDRA-5994)
 * Support null in CQL3 functions (CASSANDRA-5910)
 * Replace the deprecated MapMaker with CacheLoader (CASSANDRA-6007)
 * Add SSTableDeletingNotification to DataTracker (CASSANDRA-6010)
 * Fix snapshots in use get deleted during snapshot repair (CASSANDRA-6011)
 * Move hints and exception count to o.a.c.metrics (CASSANDRA-6017)
 * Fix memory leak in snapshot repair (CASSANDRA-6047)
 * Fix sstable2sjon for CQL3 tables (CASSANDRA-5852)


2.0.0
 * Fix thrift validation when inserting into CQL3 tables (CASSANDRA-5138)
 * Fix periodic memtable flushing behavior with clean memtables (CASSANDRA-5931)
 * Fix dateOf() function for pre-2.0 timestamp columns (CASSANDRA-5928)
 * Fix SSTable unintentionally loads BF when opened for batch (CASSANDRA-5938)
 * Add stream session progress to JMX (CASSANDRA-4757)
 * Fix NPE during CAS operation (CASSANDRA-5925)
Merged from 1.2:
 * Fix getBloomFilterDiskSpaceUsed for AlwaysPresentFilter (CASSANDRA-5900)
 * Don't announce schema version until we've loaded the changes locally
   (CASSANDRA-5904)
 * Fix to support off heap bloom filters size greater than 2 GB (CASSANDRA-5903)
 * Properly handle parsing huge map and set literals (CASSANDRA-5893)


2.0.0-rc2
 * enable vnodes by default (CASSANDRA-5869)
 * fix CAS contention timeout (CASSANDRA-5830)
 * fix HsHa to respect max frame size (CASSANDRA-4573)
 * Fix (some) 2i on composite components omissions (CASSANDRA-5851)
 * cqlsh: add DESCRIBE FULL SCHEMA variant (CASSANDRA-5880)
Merged from 1.2:
 * Correctly validate sparse composite cells in scrub (CASSANDRA-5855)
 * Add KeyCacheHitRate metric to CF metrics (CASSANDRA-5868)
 * cqlsh: add support for multiline comments (CASSANDRA-5798)
 * Handle CQL3 SELECT duplicate IN restrictions on clustering columns
   (CASSANDRA-5856)


2.0.0-rc1
 * improve DecimalSerializer performance (CASSANDRA-5837)
 * fix potential spurious wakeup in AsyncOneResponse (CASSANDRA-5690)
 * fix schema-related trigger issues (CASSANDRA-5774)
 * Better validation when accessing CQL3 table from thrift (CASSANDRA-5138)
 * Fix assertion error during repair (CASSANDRA-5801)
 * Fix range tombstone bug (CASSANDRA-5805)
 * DC-local CAS (CASSANDRA-5797)
 * Add a native_protocol_version column to the system.local table (CASSANRDA-5819)
 * Use index_interval from cassandra.yaml when upgraded (CASSANDRA-5822)
 * Fix buffer underflow on socket close (CASSANDRA-5792)
Merged from 1.2:
 * Fix reading DeletionTime from 1.1-format sstables (CASSANDRA-5814)
 * cqlsh: add collections support to COPY (CASSANDRA-5698)
 * retry important messages for any IOException (CASSANDRA-5804)
 * Allow empty IN relations in SELECT/UPDATE/DELETE statements (CASSANDRA-5626)
 * cqlsh: fix crashing on Windows due to libedit detection (CASSANDRA-5812)
 * fix bulk-loading compressed sstables (CASSANDRA-5820)
 * (Hadoop) fix quoting in CqlPagingRecordReader and CqlRecordWriter 
   (CASSANDRA-5824)
 * update default LCS sstable size to 160MB (CASSANDRA-5727)
 * Allow compacting 2Is via nodetool (CASSANDRA-5670)
 * Hex-encode non-String keys in OPP (CASSANDRA-5793)
 * nodetool history logging (CASSANDRA-5823)
 * (Hadoop) fix support for Thrift tables in CqlPagingRecordReader 
   (CASSANDRA-5752)
 * add "all time blocked" to StatusLogger output (CASSANDRA-5825)
 * Future-proof inter-major-version schema migrations (CASSANDRA-5845)
 * (Hadoop) add CqlPagingRecordReader support for ReversedType in Thrift table
   (CASSANDRA-5718)
 * Add -no-snapshot option to scrub (CASSANDRA-5891)
 * Fix to support off heap bloom filters size greater than 2 GB (CASSANDRA-5903)
 * Properly handle parsing huge map and set literals (CASSANDRA-5893)
 * Fix LCS L0 compaction may overlap in L1 (CASSANDRA-5907)
 * New sstablesplit tool to split large sstables offline (CASSANDRA-4766)
 * Fix potential deadlock in native protocol server (CASSANDRA-5926)
 * Disallow incompatible type change in CQL3 (CASSANDRA-5882)
Merged from 1.1:
 * Correctly validate sparse composite cells in scrub (CASSANDRA-5855)


2.0.0-beta2
 * Replace countPendingHints with Hints Created metric (CASSANDRA-5746)
 * Allow nodetool with no args, and with help to run without a server (CASSANDRA-5734)
 * Cleanup AbstractType/TypeSerializer classes (CASSANDRA-5744)
 * Remove unimplemented cli option schema-mwt (CASSANDRA-5754)
 * Support range tombstones in thrift (CASSANDRA-5435)
 * Normalize table-manipulating CQL3 statements' class names (CASSANDRA-5759)
 * cqlsh: add missing table options to DESCRIBE output (CASSANDRA-5749)
 * Fix assertion error during repair (CASSANDRA-5757)
 * Fix bulkloader (CASSANDRA-5542)
 * Add LZ4 compression to the native protocol (CASSANDRA-5765)
 * Fix bugs in the native protocol v2 (CASSANDRA-5770)
 * CAS on 'primary key only' table (CASSANDRA-5715)
 * Support streaming SSTables of old versions (CASSANDRA-5772)
 * Always respect protocol version in native protocol (CASSANDRA-5778)
 * Fix ConcurrentModificationException during streaming (CASSANDRA-5782)
 * Update deletion timestamp in Commit#updatesWithPaxosTime (CASSANDRA-5787)
 * Thrift cas() method crashes if input columns are not sorted (CASSANDRA-5786)
 * Order columns names correctly when querying for CAS (CASSANDRA-5788)
 * Fix streaming retry (CASSANDRA-5775)
Merged from 1.2:
 * if no seeds can be a reached a node won't start in a ring by itself (CASSANDRA-5768)
 * add cassandra.unsafesystem property (CASSANDRA-5704)
 * (Hadoop) quote identifiers in CqlPagingRecordReader (CASSANDRA-5763)
 * Add replace_node functionality for vnodes (CASSANDRA-5337)
 * Add timeout events to query traces (CASSANDRA-5520)
 * Fix serialization of the LEFT gossip value (CASSANDRA-5696)
 * Pig: support for cql3 tables (CASSANDRA-5234)
 * Fix skipping range tombstones with reverse queries (CASSANDRA-5712)
 * Expire entries out of ThriftSessionManager (CASSANDRA-5719)
 * Don't keep ancestor information in memory (CASSANDRA-5342)
 * Expose native protocol server status in nodetool info (CASSANDRA-5735)
 * Fix pathetic performance of range tombstones (CASSANDRA-5677)
 * Fix querying with an empty (impossible) range (CASSANDRA-5573)
 * cqlsh: handle CUSTOM 2i in DESCRIBE output (CASSANDRA-5760)
 * Fix minor bug in Range.intersects(Bound) (CASSANDRA-5771)
 * cqlsh: handle disabled compression in DESCRIBE output (CASSANDRA-5766)
 * Ensure all UP events are notified on the native protocol (CASSANDRA-5769)
 * Fix formatting of sstable2json with multiple -k arguments (CASSANDRA-5781)
 * Don't rely on row marker for queries in general to hide lost markers
   after TTL expires (CASSANDRA-5762)
 * Sort nodetool help output (CASSANDRA-5776)
 * Fix column expiring during 2 phases compaction (CASSANDRA-5799)
 * now() is being rejected in INSERTs when inside collections (CASSANDRA-5795)


2.0.0-beta1
 * Add support for indexing clustered columns (CASSANDRA-5125)
 * Removed on-heap row cache (CASSANDRA-5348)
 * use nanotime consistently for node-local timeouts (CASSANDRA-5581)
 * Avoid unnecessary second pass on name-based queries (CASSANDRA-5577)
 * Experimental triggers (CASSANDRA-1311)
 * JEMalloc support for off-heap allocation (CASSANDRA-3997)
 * Single-pass compaction (CASSANDRA-4180)
 * Removed token range bisection (CASSANDRA-5518)
 * Removed compatibility with pre-1.2.5 sstables and network messages
   (CASSANDRA-5511)
 * removed PBSPredictor (CASSANDRA-5455)
 * CAS support (CASSANDRA-5062, 5441, 5442, 5443, 5619, 5667)
 * Leveled compaction performs size-tiered compactions in L0 
   (CASSANDRA-5371, 5439)
 * Add yaml network topology snitch for mixed ec2/other envs (CASSANDRA-5339)
 * Log when a node is down longer than the hint window (CASSANDRA-4554)
 * Optimize tombstone creation for ExpiringColumns (CASSANDRA-4917)
 * Improve LeveledScanner work estimation (CASSANDRA-5250, 5407)
 * Replace compaction lock with runWithCompactionsDisabled (CASSANDRA-3430)
 * Change Message IDs to ints (CASSANDRA-5307)
 * Move sstable level information into the Stats component, removing the
   need for a separate Manifest file (CASSANDRA-4872)
 * avoid serializing to byte[] on commitlog append (CASSANDRA-5199)
 * make index_interval configurable per columnfamily (CASSANDRA-3961, CASSANDRA-5650)
 * add default_time_to_live (CASSANDRA-3974)
 * add memtable_flush_period_in_ms (CASSANDRA-4237)
 * replace supercolumns internally by composites (CASSANDRA-3237, 5123)
 * upgrade thrift to 0.9.0 (CASSANDRA-3719)
 * drop unnecessary keyspace parameter from user-defined compaction API 
   (CASSANDRA-5139)
 * more robust solution to incomplete compactions + counters (CASSANDRA-5151)
 * Change order of directory searching for c*.in.sh (CASSANDRA-3983)
 * Add tool to reset SSTable compaction level for LCS (CASSANDRA-5271)
 * Allow custom configuration loader (CASSANDRA-5045)
 * Remove memory emergency pressure valve logic (CASSANDRA-3534)
 * Reduce request latency with eager retry (CASSANDRA-4705)
 * cqlsh: Remove ASSUME command (CASSANDRA-5331)
 * Rebuild BF when loading sstables if bloom_filter_fp_chance
   has changed since compaction (CASSANDRA-5015)
 * remove row-level bloom filters (CASSANDRA-4885)
 * Change Kernel Page Cache skipping into row preheating (disabled by default)
   (CASSANDRA-4937)
 * Improve repair by deciding on a gcBefore before sending
   out TreeRequests (CASSANDRA-4932)
 * Add an official way to disable compactions (CASSANDRA-5074)
 * Reenable ALTER TABLE DROP with new semantics (CASSANDRA-3919)
 * Add binary protocol versioning (CASSANDRA-5436)
 * Swap THshaServer for TThreadedSelectorServer (CASSANDRA-5530)
 * Add alias support to SELECT statement (CASSANDRA-5075)
 * Don't create empty RowMutations in CommitLogReplayer (CASSANDRA-5541)
 * Use range tombstones when dropping cfs/columns from schema (CASSANDRA-5579)
 * cqlsh: drop CQL2/CQL3-beta support (CASSANDRA-5585)
 * Track max/min column names in sstables to be able to optimize slice
   queries (CASSANDRA-5514, CASSANDRA-5595, CASSANDRA-5600)
 * Binary protocol: allow batching already prepared statements (CASSANDRA-4693)
 * Allow preparing timestamp, ttl and limit in CQL3 queries (CASSANDRA-4450)
 * Support native link w/o JNA in Java7 (CASSANDRA-3734)
 * Use SASL authentication in binary protocol v2 (CASSANDRA-5545)
 * Replace Thrift HsHa with LMAX Disruptor based implementation (CASSANDRA-5582)
 * cqlsh: Add row count to SELECT output (CASSANDRA-5636)
 * Include a timestamp with all read commands to determine column expiration
   (CASSANDRA-5149)
 * Streaming 2.0 (CASSANDRA-5286, 5699)
 * Conditional create/drop ks/table/index statements in CQL3 (CASSANDRA-2737)
 * more pre-table creation property validation (CASSANDRA-5693)
 * Redesign repair messages (CASSANDRA-5426)
 * Fix ALTER RENAME post-5125 (CASSANDRA-5702)
 * Disallow renaming a 2ndary indexed column (CASSANDRA-5705)
 * Rename Table to Keyspace (CASSANDRA-5613)
 * Ensure changing column_index_size_in_kb on different nodes don't corrupt the
   sstable (CASSANDRA-5454)
 * Move resultset type information into prepare, not execute (CASSANDRA-5649)
 * Auto paging in binary protocol (CASSANDRA-4415, 5714)
 * Don't tie client side use of AbstractType to JDBC (CASSANDRA-4495)
 * Adds new TimestampType to replace DateType (CASSANDRA-5723, CASSANDRA-5729)
Merged from 1.2:
 * make starting native protocol server idempotent (CASSANDRA-5728)
 * Fix loading key cache when a saved entry is no longer valid (CASSANDRA-5706)
 * Fix serialization of the LEFT gossip value (CASSANDRA-5696)
 * cqlsh: Don't show 'null' in place of empty values (CASSANDRA-5675)
 * Race condition in detecting version on a mixed 1.1/1.2 cluster
   (CASSANDRA-5692)
 * Fix skipping range tombstones with reverse queries (CASSANDRA-5712)
 * Expire entries out of ThriftSessionManager (CASSANRDA-5719)
 * Don't keep ancestor information in memory (CASSANDRA-5342)
 * cqlsh: fix handling of semicolons inside BATCH queries (CASSANDRA-5697)


1.2.6
 * Fix tracing when operation completes before all responses arrive 
   (CASSANDRA-5668)
 * Fix cross-DC mutation forwarding (CASSANDRA-5632)
 * Reduce SSTableLoader memory usage (CASSANDRA-5555)
 * Scale hinted_handoff_throttle_in_kb to cluster size (CASSANDRA-5272)
 * (Hadoop) Add CQL3 input/output formats (CASSANDRA-4421, 5622)
 * (Hadoop) Fix InputKeyRange in CFIF (CASSANDRA-5536)
 * Fix dealing with ridiculously large max sstable sizes in LCS (CASSANDRA-5589)
 * Ignore pre-truncate hints (CASSANDRA-4655)
 * Move System.exit on OOM into a separate thread (CASSANDRA-5273)
 * Write row markers when serializing schema (CASSANDRA-5572)
 * Check only SSTables for the requested range when streaming (CASSANDRA-5569)
 * Improve batchlog replay behavior and hint ttl handling (CASSANDRA-5314)
 * Exclude localTimestamp from validation for tombstones (CASSANDRA-5398)
 * cqlsh: add custom prompt support (CASSANDRA-5539)
 * Reuse prepared statements in hot auth queries (CASSANDRA-5594)
 * cqlsh: add vertical output option (see EXPAND) (CASSANDRA-5597)
 * Add a rate limit option to stress (CASSANDRA-5004)
 * have BulkLoader ignore snapshots directories (CASSANDRA-5587) 
 * fix SnitchProperties logging context (CASSANDRA-5602)
 * Expose whether jna is enabled and memory is locked via JMX (CASSANDRA-5508)
 * cqlsh: fix COPY FROM with ReversedType (CASSANDRA-5610)
 * Allow creating CUSTOM indexes on collections (CASSANDRA-5615)
 * Evaluate now() function at execution time (CASSANDRA-5616)
 * Expose detailed read repair metrics (CASSANDRA-5618)
 * Correct blob literal + ReversedType parsing (CASSANDRA-5629)
 * Allow GPFS to prefer the internal IP like EC2MRS (CASSANDRA-5630)
 * fix help text for -tspw cassandra-cli (CASSANDRA-5643)
 * don't throw away initial causes exceptions for internode encryption issues 
   (CASSANDRA-5644)
 * Fix message spelling errors for cql select statements (CASSANDRA-5647)
 * Suppress custom exceptions thru jmx (CASSANDRA-5652)
 * Update CREATE CUSTOM INDEX syntax (CASSANDRA-5639)
 * Fix PermissionDetails.equals() method (CASSANDRA-5655)
 * Never allow partition key ranges in CQL3 without token() (CASSANDRA-5666)
 * Gossiper incorrectly drops AppState for an upgrading node (CASSANDRA-5660)
 * Connection thrashing during multi-region ec2 during upgrade, due to 
   messaging version (CASSANDRA-5669)
 * Avoid over reconnecting in EC2MRS (CASSANDRA-5678)
 * Fix ReadResponseSerializer.serializedSize() for digest reads (CASSANDRA-5476)
 * allow sstable2json on 2i CFs (CASSANDRA-5694)
Merged from 1.1:
 * Remove buggy thrift max message length option (CASSANDRA-5529)
 * Fix NPE in Pig's widerow mode (CASSANDRA-5488)
 * Add split size parameter to Pig and disable split combination (CASSANDRA-5544)


1.2.5
 * make BytesToken.toString only return hex bytes (CASSANDRA-5566)
 * Ensure that submitBackground enqueues at least one task (CASSANDRA-5554)
 * fix 2i updates with identical values and timestamps (CASSANDRA-5540)
 * fix compaction throttling bursty-ness (CASSANDRA-4316)
 * reduce memory consumption of IndexSummary (CASSANDRA-5506)
 * remove per-row column name bloom filters (CASSANDRA-5492)
 * Include fatal errors in trace events (CASSANDRA-5447)
 * Ensure that PerRowSecondaryIndex is notified of row-level deletes
   (CASSANDRA-5445)
 * Allow empty blob literals in CQL3 (CASSANDRA-5452)
 * Fix streaming RangeTombstones at column index boundary (CASSANDRA-5418)
 * Fix preparing statements when current keyspace is not set (CASSANDRA-5468)
 * Fix SemanticVersion.isSupportedBy minor/patch handling (CASSANDRA-5496)
 * Don't provide oldCfId for post-1.1 system cfs (CASSANDRA-5490)
 * Fix primary range ignores replication strategy (CASSANDRA-5424)
 * Fix shutdown of binary protocol server (CASSANDRA-5507)
 * Fix repair -snapshot not working (CASSANDRA-5512)
 * Set isRunning flag later in binary protocol server (CASSANDRA-5467)
 * Fix use of CQL3 functions with descending clustering order (CASSANDRA-5472)
 * Disallow renaming columns one at a time for thrift table in CQL3
   (CASSANDRA-5531)
 * cqlsh: add CLUSTERING ORDER BY support to DESCRIBE (CASSANDRA-5528)
 * Add custom secondary index support to CQL3 (CASSANDRA-5484)
 * Fix repair hanging silently on unexpected error (CASSANDRA-5229)
 * Fix Ec2Snitch regression introduced by CASSANDRA-5171 (CASSANDRA-5432)
 * Add nodetool enablebackup/disablebackup (CASSANDRA-5556)
 * cqlsh: fix DESCRIBE after case insensitive USE (CASSANDRA-5567)
Merged from 1.1
 * Add retry mechanism to OTC for non-droppable_verbs (CASSANDRA-5393)
 * Use allocator information to improve memtable memory usage estimate
   (CASSANDRA-5497)
 * Fix trying to load deleted row into row cache on startup (CASSANDRA-4463)
 * fsync leveled manifest to avoid corruption (CASSANDRA-5535)
 * Fix Bound intersection computation (CASSANDRA-5551)
 * sstablescrub now respects max memory size in cassandra.in.sh (CASSANDRA-5562)


1.2.4
 * Ensure that PerRowSecondaryIndex updates see the most recent values
   (CASSANDRA-5397)
 * avoid duplicate index entries ind PrecompactedRow and 
   ParallelCompactionIterable (CASSANDRA-5395)
 * remove the index entry on oldColumn when new column is a tombstone 
   (CASSANDRA-5395)
 * Change default stream throughput from 400 to 200 mbps (CASSANDRA-5036)
 * Gossiper logs DOWN for symmetry with UP (CASSANDRA-5187)
 * Fix mixing prepared statements between keyspaces (CASSANDRA-5352)
 * Fix consistency level during bootstrap - strike 3 (CASSANDRA-5354)
 * Fix transposed arguments in AlreadyExistsException (CASSANDRA-5362)
 * Improve asynchronous hint delivery (CASSANDRA-5179)
 * Fix Guava dependency version (12.0 -> 13.0.1) for Maven (CASSANDRA-5364)
 * Validate that provided CQL3 collection value are < 64K (CASSANDRA-5355)
 * Make upgradeSSTable skip current version sstables by default (CASSANDRA-5366)
 * Optimize min/max timestamp collection (CASSANDRA-5373)
 * Invalid streamId in cql binary protocol when using invalid CL 
   (CASSANDRA-5164)
 * Fix validation for IN where clauses with collections (CASSANDRA-5376)
 * Copy resultSet on count query to avoid ConcurrentModificationException 
   (CASSANDRA-5382)
 * Correctly typecheck in CQL3 even with ReversedType (CASSANDRA-5386)
 * Fix streaming compressed files when using encryption (CASSANDRA-5391)
 * cassandra-all 1.2.0 pom missing netty dependency (CASSANDRA-5392)
 * Fix writetime/ttl functions on null values (CASSANDRA-5341)
 * Fix NPE during cql3 select with token() (CASSANDRA-5404)
 * IndexHelper.skipBloomFilters won't skip non-SHA filters (CASSANDRA-5385)
 * cqlsh: Print maps ordered by key, sort sets (CASSANDRA-5413)
 * Add null syntax support in CQL3 for inserts (CASSANDRA-3783)
 * Allow unauthenticated set_keyspace() calls (CASSANDRA-5423)
 * Fix potential incremental backups race (CASSANDRA-5410)
 * Fix prepared BATCH statements with batch-level timestamps (CASSANDRA-5415)
 * Allow overriding superuser setup delay (CASSANDRA-5430)
 * cassandra-shuffle with JMX usernames and passwords (CASSANDRA-5431)
Merged from 1.1:
 * cli: Quote ks and cf names in schema output when needed (CASSANDRA-5052)
 * Fix bad default for min/max timestamp in SSTableMetadata (CASSANDRA-5372)
 * Fix cf name extraction from manifest in Directories.migrateFile() 
   (CASSANDRA-5242)
 * Support pluggable internode authentication (CASSANDRA-5401)


1.2.3
 * add check for sstable overlap within a level on startup (CASSANDRA-5327)
 * replace ipv6 colons in jmx object names (CASSANDRA-5298, 5328)
 * Avoid allocating SSTableBoundedScanner during repair when the range does 
   not intersect the sstable (CASSANDRA-5249)
 * Don't lowercase property map keys (this breaks NTS) (CASSANDRA-5292)
 * Fix composite comparator with super columns (CASSANDRA-5287)
 * Fix insufficient validation of UPDATE queries against counter cfs
   (CASSANDRA-5300)
 * Fix PropertyFileSnitch default DC/Rack behavior (CASSANDRA-5285)
 * Handle null values when executing prepared statement (CASSANDRA-5081)
 * Add netty to pom dependencies (CASSANDRA-5181)
 * Include type arguments in Thrift CQLPreparedResult (CASSANDRA-5311)
 * Fix compaction not removing columns when bf_fp_ratio is 1 (CASSANDRA-5182)
 * cli: Warn about missing CQL3 tables in schema descriptions (CASSANDRA-5309)
 * Re-enable unknown option in replication/compaction strategies option for
   backward compatibility (CASSANDRA-4795)
 * Add binary protocol support to stress (CASSANDRA-4993)
 * cqlsh: Fix COPY FROM value quoting and null handling (CASSANDRA-5305)
 * Fix repair -pr for vnodes (CASSANDRA-5329)
 * Relax CL for auth queries for non-default users (CASSANDRA-5310)
 * Fix AssertionError during repair (CASSANDRA-5245)
 * Don't announce migrations to pre-1.2 nodes (CASSANDRA-5334)
Merged from 1.1:
 * Update offline scrub for 1.0 -> 1.1 directory structure (CASSANDRA-5195)
 * add tmp flag to Descriptor hashcode (CASSANDRA-4021)
 * fix logging of "Found table data in data directories" when only system tables
   are present (CASSANDRA-5289)
 * cli: Add JMX authentication support (CASSANDRA-5080)
 * nodetool: ability to repair specific range (CASSANDRA-5280)
 * Fix possible assertion triggered in SliceFromReadCommand (CASSANDRA-5284)
 * cqlsh: Add inet type support on Windows (ipv4-only) (CASSANDRA-4801)
 * Fix race when initializing ColumnFamilyStore (CASSANDRA-5350)
 * Add UseTLAB JVM flag (CASSANDRA-5361)


1.2.2
 * fix potential for multiple concurrent compactions of the same sstables
   (CASSANDRA-5256)
 * avoid no-op caching of byte[] on commitlog append (CASSANDRA-5199)
 * fix symlinks under data dir not working (CASSANDRA-5185)
 * fix bug in compact storage metadata handling (CASSANDRA-5189)
 * Validate login for USE queries (CASSANDRA-5207)
 * cli: remove default username and password (CASSANDRA-5208)
 * configure populate_io_cache_on_flush per-CF (CASSANDRA-4694)
 * allow configuration of internode socket buffer (CASSANDRA-3378)
 * Make sstable directory picking blacklist-aware again (CASSANDRA-5193)
 * Correctly expire gossip states for edge cases (CASSANDRA-5216)
 * Improve handling of directory creation failures (CASSANDRA-5196)
 * Expose secondary indicies to the rest of nodetool (CASSANDRA-4464)
 * Binary protocol: avoid sending notification for 0.0.0.0 (CASSANDRA-5227)
 * add UseCondCardMark XX jvm settings on jdk 1.7 (CASSANDRA-4366)
 * CQL3 refactor to allow conversion function (CASSANDRA-5226)
 * Fix drop of sstables in some circumstance (CASSANDRA-5232)
 * Implement caching of authorization results (CASSANDRA-4295)
 * Add support for LZ4 compression (CASSANDRA-5038)
 * Fix missing columns in wide rows queries (CASSANDRA-5225)
 * Simplify auth setup and make system_auth ks alterable (CASSANDRA-5112)
 * Stop compactions from hanging during bootstrap (CASSANDRA-5244)
 * fix compressed streaming sending extra chunk (CASSANDRA-5105)
 * Add CQL3-based implementations of IAuthenticator and IAuthorizer
   (CASSANDRA-4898)
 * Fix timestamp-based tomstone removal logic (CASSANDRA-5248)
 * cli: Add JMX authentication support (CASSANDRA-5080)
 * Fix forceFlush behavior (CASSANDRA-5241)
 * cqlsh: Add username autocompletion (CASSANDRA-5231)
 * Fix CQL3 composite partition key error (CASSANDRA-5240)
 * Allow IN clause on last clustering key (CASSANDRA-5230)
Merged from 1.1:
 * fix start key/end token validation for wide row iteration (CASSANDRA-5168)
 * add ConfigHelper support for Thrift frame and max message sizes (CASSANDRA-5188)
 * fix nodetool repair not fail on node down (CASSANDRA-5203)
 * always collect tombstone hints (CASSANDRA-5068)
 * Fix error when sourcing file in cqlsh (CASSANDRA-5235)


1.2.1
 * stream undelivered hints on decommission (CASSANDRA-5128)
 * GossipingPropertyFileSnitch loads saved dc/rack info if needed (CASSANDRA-5133)
 * drain should flush system CFs too (CASSANDRA-4446)
 * add inter_dc_tcp_nodelay setting (CASSANDRA-5148)
 * re-allow wrapping ranges for start_token/end_token range pairitspwng (CASSANDRA-5106)
 * fix validation compaction of empty rows (CASSANDRA-5136)
 * nodetool methods to enable/disable hint storage/delivery (CASSANDRA-4750)
 * disallow bloom filter false positive chance of 0 (CASSANDRA-5013)
 * add threadpool size adjustment methods to JMXEnabledThreadPoolExecutor and 
   CompactionManagerMBean (CASSANDRA-5044)
 * fix hinting for dropped local writes (CASSANDRA-4753)
 * off-heap cache doesn't need mutable column container (CASSANDRA-5057)
 * apply disk_failure_policy to bad disks on initial directory creation 
   (CASSANDRA-4847)
 * Optimize name-based queries to use ArrayBackedSortedColumns (CASSANDRA-5043)
 * Fall back to old manifest if most recent is unparseable (CASSANDRA-5041)
 * pool [Compressed]RandomAccessReader objects on the partitioned read path
   (CASSANDRA-4942)
 * Add debug logging to list filenames processed by Directories.migrateFile 
   method (CASSANDRA-4939)
 * Expose black-listed directories via JMX (CASSANDRA-4848)
 * Log compaction merge counts (CASSANDRA-4894)
 * Minimize byte array allocation by AbstractData{Input,Output} (CASSANDRA-5090)
 * Add SSL support for the binary protocol (CASSANDRA-5031)
 * Allow non-schema system ks modification for shuffle to work (CASSANDRA-5097)
 * cqlsh: Add default limit to SELECT statements (CASSANDRA-4972)
 * cqlsh: fix DESCRIBE for 1.1 cfs in CQL3 (CASSANDRA-5101)
 * Correctly gossip with nodes >= 1.1.7 (CASSANDRA-5102)
 * Ensure CL guarantees on digest mismatch (CASSANDRA-5113)
 * Validate correctly selects on composite partition key (CASSANDRA-5122)
 * Fix exception when adding collection (CASSANDRA-5117)
 * Handle states for non-vnode clusters correctly (CASSANDRA-5127)
 * Refuse unrecognized replication and compaction strategy options (CASSANDRA-4795)
 * Pick the correct value validator in sstable2json for cql3 tables (CASSANDRA-5134)
 * Validate login for describe_keyspace, describe_keyspaces and set_keyspace
   (CASSANDRA-5144)
 * Fix inserting empty maps (CASSANDRA-5141)
 * Don't remove tokens from System table for node we know (CASSANDRA-5121)
 * fix streaming progress report for compresed files (CASSANDRA-5130)
 * Coverage analysis for low-CL queries (CASSANDRA-4858)
 * Stop interpreting dates as valid timeUUID value (CASSANDRA-4936)
 * Adds E notation for floating point numbers (CASSANDRA-4927)
 * Detect (and warn) unintentional use of the cql2 thrift methods when cql3 was
   intended (CASSANDRA-5172)
 * cli: Quote ks and cf names in schema output when needed (CASSANDRA-5052)
 * Fix cf name extraction from manifest in Directories.migrateFile() (CASSANDRA-5242)
 * Replace mistaken usage of commons-logging with slf4j (CASSANDRA-5464)
 * Ensure Jackson dependency matches lib (CASSANDRA-5126)
 * Expose droppable tombstone ratio stats over JMX (CASSANDRA-5159)
Merged from 1.1:
 * Simplify CompressedRandomAccessReader to work around JDK FD bug (CASSANDRA-5088)
 * Improve handling a changing target throttle rate mid-compaction (CASSANDRA-5087)
 * Pig: correctly decode row keys in widerow mode (CASSANDRA-5098)
 * nodetool repair command now prints progress (CASSANDRA-4767)
 * fix user defined compaction to run against 1.1 data directory (CASSANDRA-5118)
 * Fix CQL3 BATCH authorization caching (CASSANDRA-5145)
 * fix get_count returns incorrect value with TTL (CASSANDRA-5099)
 * better handling for mid-compaction failure (CASSANDRA-5137)
 * convert default marshallers list to map for better readability (CASSANDRA-5109)
 * fix ConcurrentModificationException in getBootstrapSource (CASSANDRA-5170)
 * fix sstable maxtimestamp for row deletes and pre-1.1.1 sstables (CASSANDRA-5153)
 * Fix thread growth on node removal (CASSANDRA-5175)
 * Make Ec2Region's datacenter name configurable (CASSANDRA-5155)


1.2.0
 * Disallow counters in collections (CASSANDRA-5082)
 * cqlsh: add unit tests (CASSANDRA-3920)
 * fix default bloom_filter_fp_chance for LeveledCompactionStrategy (CASSANDRA-5093)
Merged from 1.1:
 * add validation for get_range_slices with start_key and end_token (CASSANDRA-5089)


1.2.0-rc2
 * fix nodetool ownership display with vnodes (CASSANDRA-5065)
 * cqlsh: add DESCRIBE KEYSPACES command (CASSANDRA-5060)
 * Fix potential infinite loop when reloading CFS (CASSANDRA-5064)
 * Fix SimpleAuthorizer example (CASSANDRA-5072)
 * cqlsh: force CL.ONE for tracing and system.schema* queries (CASSANDRA-5070)
 * Includes cassandra-shuffle in the debian package (CASSANDRA-5058)
Merged from 1.1:
 * fix multithreaded compaction deadlock (CASSANDRA-4492)
 * fix temporarily missing schema after upgrade from pre-1.1.5 (CASSANDRA-5061)
 * Fix ALTER TABLE overriding compression options with defaults
   (CASSANDRA-4996, 5066)
 * fix specifying and altering crc_check_chance (CASSANDRA-5053)
 * fix Murmur3Partitioner ownership% calculation (CASSANDRA-5076)
 * Don't expire columns sooner than they should in 2ndary indexes (CASSANDRA-5079)


1.2-rc1
 * rename rpc_timeout settings to request_timeout (CASSANDRA-5027)
 * add BF with 0.1 FP to LCS by default (CASSANDRA-5029)
 * Fix preparing insert queries (CASSANDRA-5016)
 * Fix preparing queries with counter increment (CASSANDRA-5022)
 * Fix preparing updates with collections (CASSANDRA-5017)
 * Don't generate UUID based on other node address (CASSANDRA-5002)
 * Fix message when trying to alter a clustering key type (CASSANDRA-5012)
 * Update IAuthenticator to match the new IAuthorizer (CASSANDRA-5003)
 * Fix inserting only a key in CQL3 (CASSANDRA-5040)
 * Fix CQL3 token() function when used with strings (CASSANDRA-5050)
Merged from 1.1:
 * reduce log spam from invalid counter shards (CASSANDRA-5026)
 * Improve schema propagation performance (CASSANDRA-5025)
 * Fix for IndexHelper.IndexFor throws OOB Exception (CASSANDRA-5030)
 * cqlsh: make it possible to describe thrift CFs (CASSANDRA-4827)
 * cqlsh: fix timestamp formatting on some platforms (CASSANDRA-5046)


1.2-beta3
 * make consistency level configurable in cqlsh (CASSANDRA-4829)
 * fix cqlsh rendering of blob fields (CASSANDRA-4970)
 * fix cqlsh DESCRIBE command (CASSANDRA-4913)
 * save truncation position in system table (CASSANDRA-4906)
 * Move CompressionMetadata off-heap (CASSANDRA-4937)
 * allow CLI to GET cql3 columnfamily data (CASSANDRA-4924)
 * Fix rare race condition in getExpireTimeForEndpoint (CASSANDRA-4402)
 * acquire references to overlapping sstables during compaction so bloom filter
   doesn't get free'd prematurely (CASSANDRA-4934)
 * Don't share slice query filter in CQL3 SelectStatement (CASSANDRA-4928)
 * Separate tracing from Log4J (CASSANDRA-4861)
 * Exclude gcable tombstones from merkle-tree computation (CASSANDRA-4905)
 * Better printing of AbstractBounds for tracing (CASSANDRA-4931)
 * Optimize mostRecentTombstone check in CC.collectAllData (CASSANDRA-4883)
 * Change stream session ID to UUID to avoid collision from same node (CASSANDRA-4813)
 * Use Stats.db when bulk loading if present (CASSANDRA-4957)
 * Skip repair on system_trace and keyspaces with RF=1 (CASSANDRA-4956)
 * (cql3) Remove arbitrary SELECT limit (CASSANDRA-4918)
 * Correctly handle prepared operation on collections (CASSANDRA-4945)
 * Fix CQL3 LIMIT (CASSANDRA-4877)
 * Fix Stress for CQL3 (CASSANDRA-4979)
 * Remove cassandra specific exceptions from JMX interface (CASSANDRA-4893)
 * (CQL3) Force using ALLOW FILTERING on potentially inefficient queries (CASSANDRA-4915)
 * (cql3) Fix adding column when the table has collections (CASSANDRA-4982)
 * (cql3) Fix allowing collections with compact storage (CASSANDRA-4990)
 * (cql3) Refuse ttl/writetime function on collections (CASSANDRA-4992)
 * Replace IAuthority with new IAuthorizer (CASSANDRA-4874)
 * clqsh: fix KEY pseudocolumn escaping when describing Thrift tables
   in CQL3 mode (CASSANDRA-4955)
 * add basic authentication support for Pig CassandraStorage (CASSANDRA-3042)
 * fix CQL2 ALTER TABLE compaction_strategy_class altering (CASSANDRA-4965)
Merged from 1.1:
 * Fall back to old describe_splits if d_s_ex is not available (CASSANDRA-4803)
 * Improve error reporting when streaming ranges fail (CASSANDRA-5009)
 * Fix cqlsh timestamp formatting of timezone info (CASSANDRA-4746)
 * Fix assertion failure with leveled compaction (CASSANDRA-4799)
 * Check for null end_token in get_range_slice (CASSANDRA-4804)
 * Remove all remnants of removed nodes (CASSANDRA-4840)
 * Add aut-reloading of the log4j file in debian package (CASSANDRA-4855)
 * Fix estimated row cache entry size (CASSANDRA-4860)
 * reset getRangeSlice filter after finishing a row for get_paged_slice
   (CASSANDRA-4919)
 * expunge row cache post-truncate (CASSANDRA-4940)
 * Allow static CF definition with compact storage (CASSANDRA-4910)
 * Fix endless loop/compaction of schema_* CFs due to broken timestamps (CASSANDRA-4880)
 * Fix 'wrong class type' assertion in CounterColumn (CASSANDRA-4976)


1.2-beta2
 * fp rate of 1.0 disables BF entirely; LCS defaults to 1.0 (CASSANDRA-4876)
 * off-heap bloom filters for row keys (CASSANDRA_4865)
 * add extension point for sstable components (CASSANDRA-4049)
 * improve tracing output (CASSANDRA-4852, 4862)
 * make TRACE verb droppable (CASSANDRA-4672)
 * fix BulkLoader recognition of CQL3 columnfamilies (CASSANDRA-4755)
 * Sort commitlog segments for replay by id instead of mtime (CASSANDRA-4793)
 * Make hint delivery asynchronous (CASSANDRA-4761)
 * Pluggable Thrift transport factories for CLI and cqlsh (CASSANDRA-4609, 4610)
 * cassandra-cli: allow Double value type to be inserted to a column (CASSANDRA-4661)
 * Add ability to use custom TServerFactory implementations (CASSANDRA-4608)
 * optimize batchlog flushing to skip successful batches (CASSANDRA-4667)
 * include metadata for system keyspace itself in schema tables (CASSANDRA-4416)
 * add check to PropertyFileSnitch to verify presence of location for
   local node (CASSANDRA-4728)
 * add PBSPredictor consistency modeler (CASSANDRA-4261)
 * remove vestiges of Thrift unframed mode (CASSANDRA-4729)
 * optimize single-row PK lookups (CASSANDRA-4710)
 * adjust blockFor calculation to account for pending ranges due to node 
   movement (CASSANDRA-833)
 * Change CQL version to 3.0.0 and stop accepting 3.0.0-beta1 (CASSANDRA-4649)
 * (CQL3) Make prepared statement global instead of per connection 
   (CASSANDRA-4449)
 * Fix scrubbing of CQL3 created tables (CASSANDRA-4685)
 * (CQL3) Fix validation when using counter and regular columns in the same 
   table (CASSANDRA-4706)
 * Fix bug starting Cassandra with simple authentication (CASSANDRA-4648)
 * Add support for batchlog in CQL3 (CASSANDRA-4545, 4738)
 * Add support for multiple column family outputs in CFOF (CASSANDRA-4208)
 * Support repairing only the local DC nodes (CASSANDRA-4747)
 * Use rpc_address for binary protocol and change default port (CASSANDRA-4751)
 * Fix use of collections in prepared statements (CASSANDRA-4739)
 * Store more information into peers table (CASSANDRA-4351, 4814)
 * Configurable bucket size for size tiered compaction (CASSANDRA-4704)
 * Run leveled compaction in parallel (CASSANDRA-4310)
 * Fix potential NPE during CFS reload (CASSANDRA-4786)
 * Composite indexes may miss results (CASSANDRA-4796)
 * Move consistency level to the protocol level (CASSANDRA-4734, 4824)
 * Fix Subcolumn slice ends not respected (CASSANDRA-4826)
 * Fix Assertion error in cql3 select (CASSANDRA-4783)
 * Fix list prepend logic (CQL3) (CASSANDRA-4835)
 * Add booleans as literals in CQL3 (CASSANDRA-4776)
 * Allow renaming PK columns in CQL3 (CASSANDRA-4822)
 * Fix binary protocol NEW_NODE event (CASSANDRA-4679)
 * Fix potential infinite loop in tombstone compaction (CASSANDRA-4781)
 * Remove system tables accounting from schema (CASSANDRA-4850)
 * (cql3) Force provided columns in clustering key order in 
   'CLUSTERING ORDER BY' (CASSANDRA-4881)
 * Fix composite index bug (CASSANDRA-4884)
 * Fix short read protection for CQL3 (CASSANDRA-4882)
 * Add tracing support to the binary protocol (CASSANDRA-4699)
 * (cql3) Don't allow prepared marker inside collections (CASSANDRA-4890)
 * Re-allow order by on non-selected columns (CASSANDRA-4645)
 * Bug when composite index is created in a table having collections (CASSANDRA-4909)
 * log index scan subject in CompositesSearcher (CASSANDRA-4904)
Merged from 1.1:
 * add get[Row|Key]CacheEntries to CacheServiceMBean (CASSANDRA-4859)
 * fix get_paged_slice to wrap to next row correctly (CASSANDRA-4816)
 * fix indexing empty column values (CASSANDRA-4832)
 * allow JdbcDate to compose null Date objects (CASSANDRA-4830)
 * fix possible stackoverflow when compacting 1000s of sstables
   (CASSANDRA-4765)
 * fix wrong leveled compaction progress calculation (CASSANDRA-4807)
 * add a close() method to CRAR to prevent leaking file descriptors (CASSANDRA-4820)
 * fix potential infinite loop in get_count (CASSANDRA-4833)
 * fix compositeType.{get/from}String methods (CASSANDRA-4842)
 * (CQL) fix CREATE COLUMNFAMILY permissions check (CASSANDRA-4864)
 * Fix DynamicCompositeType same type comparison (CASSANDRA-4711)
 * Fix duplicate SSTable reference when stream session failed (CASSANDRA-3306)
 * Allow static CF definition with compact storage (CASSANDRA-4910)
 * Fix endless loop/compaction of schema_* CFs due to broken timestamps (CASSANDRA-4880)
 * Fix 'wrong class type' assertion in CounterColumn (CASSANDRA-4976)


1.2-beta1
 * add atomic_batch_mutate (CASSANDRA-4542, -4635)
 * increase default max_hint_window_in_ms to 3h (CASSANDRA-4632)
 * include message initiation time to replicas so they can more
   accurately drop timed-out requests (CASSANDRA-2858)
 * fix clientutil.jar dependencies (CASSANDRA-4566)
 * optimize WriteResponse (CASSANDRA-4548)
 * new metrics (CASSANDRA-4009)
 * redesign KEYS indexes to avoid read-before-write (CASSANDRA-2897)
 * debug tracing (CASSANDRA-1123)
 * parallelize row cache loading (CASSANDRA-4282)
 * Make compaction, flush JBOD-aware (CASSANDRA-4292)
 * run local range scans on the read stage (CASSANDRA-3687)
 * clean up ioexceptions (CASSANDRA-2116)
 * add disk_failure_policy (CASSANDRA-2118)
 * Introduce new json format with row level deletion (CASSANDRA-4054)
 * remove redundant "name" column from schema_keyspaces (CASSANDRA-4433)
 * improve "nodetool ring" handling of multi-dc clusters (CASSANDRA-3047)
 * update NTS calculateNaturalEndpoints to be O(N log N) (CASSANDRA-3881)
 * split up rpc timeout by operation type (CASSANDRA-2819)
 * rewrite key cache save/load to use only sequential i/o (CASSANDRA-3762)
 * update MS protocol with a version handshake + broadcast address id
   (CASSANDRA-4311)
 * multithreaded hint replay (CASSANDRA-4189)
 * add inter-node message compression (CASSANDRA-3127)
 * remove COPP (CASSANDRA-2479)
 * Track tombstone expiration and compact when tombstone content is
   higher than a configurable threshold, default 20% (CASSANDRA-3442, 4234)
 * update MurmurHash to version 3 (CASSANDRA-2975)
 * (CLI) track elapsed time for `delete' operation (CASSANDRA-4060)
 * (CLI) jline version is bumped to 1.0 to properly  support
   'delete' key function (CASSANDRA-4132)
 * Save IndexSummary into new SSTable 'Summary' component (CASSANDRA-2392, 4289)
 * Add support for range tombstones (CASSANDRA-3708)
 * Improve MessagingService efficiency (CASSANDRA-3617)
 * Avoid ID conflicts from concurrent schema changes (CASSANDRA-3794)
 * Set thrift HSHA server thread limit to unlimited by default (CASSANDRA-4277)
 * Avoids double serialization of CF id in RowMutation messages
   (CASSANDRA-4293)
 * stream compressed sstables directly with java nio (CASSANDRA-4297)
 * Support multiple ranges in SliceQueryFilter (CASSANDRA-3885)
 * Add column metadata to system column families (CASSANDRA-4018)
 * (cql3) Always use composite types by default (CASSANDRA-4329)
 * (cql3) Add support for set, map and list (CASSANDRA-3647)
 * Validate date type correctly (CASSANDRA-4441)
 * (cql3) Allow definitions with only a PK (CASSANDRA-4361)
 * (cql3) Add support for row key composites (CASSANDRA-4179)
 * improve DynamicEndpointSnitch by using reservoir sampling (CASSANDRA-4038)
 * (cql3) Add support for 2ndary indexes (CASSANDRA-3680)
 * (cql3) fix defining more than one PK to be invalid (CASSANDRA-4477)
 * remove schema agreement checking from all external APIs (Thrift, CQL and CQL3) (CASSANDRA-4487)
 * add Murmur3Partitioner and make it default for new installations (CASSANDRA-3772, 4621)
 * (cql3) update pseudo-map syntax to use map syntax (CASSANDRA-4497)
 * Finer grained exceptions hierarchy and provides error code with exceptions (CASSANDRA-3979)
 * Adds events push to binary protocol (CASSANDRA-4480)
 * Rewrite nodetool help (CASSANDRA-2293)
 * Make CQL3 the default for CQL (CASSANDRA-4640)
 * update stress tool to be able to use CQL3 (CASSANDRA-4406)
 * Accept all thrift update on CQL3 cf but don't expose their metadata (CASSANDRA-4377)
 * Replace Throttle with Guava's RateLimiter for HintedHandOff (CASSANDRA-4541)
 * fix counter add/get using CQL2 and CQL3 in stress tool (CASSANDRA-4633)
 * Add sstable count per level to cfstats (CASSANDRA-4537)
 * (cql3) Add ALTER KEYSPACE statement (CASSANDRA-4611)
 * (cql3) Allow defining default consistency levels (CASSANDRA-4448)
 * (cql3) Fix queries using LIMIT missing results (CASSANDRA-4579)
 * fix cross-version gossip messaging (CASSANDRA-4576)
 * added inet data type (CASSANDRA-4627)


1.1.6
 * Wait for writes on synchronous read digest mismatch (CASSANDRA-4792)
 * fix commitlog replay for nanotime-infected sstables (CASSANDRA-4782)
 * preflight check ttl for maximum of 20 years (CASSANDRA-4771)
 * (Pig) fix widerow input with single column rows (CASSANDRA-4789)
 * Fix HH to compact with correct gcBefore, which avoids wiping out
   undelivered hints (CASSANDRA-4772)
 * LCS will merge up to 32 L0 sstables as intended (CASSANDRA-4778)
 * NTS will default unconfigured DC replicas to zero (CASSANDRA-4675)
 * use default consistency level in counter validation if none is
   explicitly provide (CASSANDRA-4700)
 * Improve IAuthority interface by introducing fine-grained
   access permissions and grant/revoke commands (CASSANDRA-4490, 4644)
 * fix assumption error in CLI when updating/describing keyspace 
   (CASSANDRA-4322)
 * Adds offline sstablescrub to debian packaging (CASSANDRA-4642)
 * Automatic fixing of overlapping leveled sstables (CASSANDRA-4644)
 * fix error when using ORDER BY with extended selections (CASSANDRA-4689)
 * (CQL3) Fix validation for IN queries for non-PK cols (CASSANDRA-4709)
 * fix re-created keyspace disappering after 1.1.5 upgrade 
   (CASSANDRA-4698, 4752)
 * (CLI) display elapsed time in 2 fraction digits (CASSANDRA-3460)
 * add authentication support to sstableloader (CASSANDRA-4712)
 * Fix CQL3 'is reversed' logic (CASSANDRA-4716, 4759)
 * (CQL3) Don't return ReversedType in result set metadata (CASSANDRA-4717)
 * Backport adding AlterKeyspace statement (CASSANDRA-4611)
 * (CQL3) Correcty accept upper-case data types (CASSANDRA-4770)
 * Add binary protocol events for schema changes (CASSANDRA-4684)
Merged from 1.0:
 * Switch from NBHM to CHM in MessagingService's callback map, which
   prevents OOM in long-running instances (CASSANDRA-4708)


1.1.5
 * add SecondaryIndex.reload API (CASSANDRA-4581)
 * use millis + atomicint for commitlog segment creation instead of
   nanotime, which has issues under some hypervisors (CASSANDRA-4601)
 * fix FD leak in slice queries (CASSANDRA-4571)
 * avoid recursion in leveled compaction (CASSANDRA-4587)
 * increase stack size under Java7 to 180K
 * Log(info) schema changes (CASSANDRA-4547)
 * Change nodetool setcachecapcity to manipulate global caches (CASSANDRA-4563)
 * (cql3) fix setting compaction strategy (CASSANDRA-4597)
 * fix broken system.schema_* timestamps on system startup (CASSANDRA-4561)
 * fix wrong skip of cache saving (CASSANDRA-4533)
 * Avoid NPE when lost+found is in data dir (CASSANDRA-4572)
 * Respect five-minute flush moratorium after initial CL replay (CASSANDRA-4474)
 * Adds ntp as recommended in debian packaging (CASSANDRA-4606)
 * Configurable transport in CF Record{Reader|Writer} (CASSANDRA-4558)
 * (cql3) fix potential NPE with both equal and unequal restriction (CASSANDRA-4532)
 * (cql3) improves ORDER BY validation (CASSANDRA-4624)
 * Fix potential deadlock during counter writes (CASSANDRA-4578)
 * Fix cql error with ORDER BY when using IN (CASSANDRA-4612)
Merged from 1.0:
 * increase Xss to 160k to accomodate latest 1.6 JVMs (CASSANDRA-4602)
 * fix toString of hint destination tokens (CASSANDRA-4568)
 * Fix multiple values for CurrentLocal NodeID (CASSANDRA-4626)


1.1.4
 * fix offline scrub to catch >= out of order rows (CASSANDRA-4411)
 * fix cassandra-env.sh on RHEL and other non-dash-based systems 
   (CASSANDRA-4494)
Merged from 1.0:
 * (Hadoop) fix setting key length for old-style mapred api (CASSANDRA-4534)
 * (Hadoop) fix iterating through a resultset consisting entirely
   of tombstoned rows (CASSANDRA-4466)


1.1.3
 * (cqlsh) add COPY TO (CASSANDRA-4434)
 * munmap commitlog segments before rename (CASSANDRA-4337)
 * (JMX) rename getRangeKeySample to sampleKeyRange to avoid returning
   multi-MB results as an attribute (CASSANDRA-4452)
 * flush based on data size, not throughput; overwritten columns no 
   longer artificially inflate liveRatio (CASSANDRA-4399)
 * update default commitlog segment size to 32MB and total commitlog
   size to 32/1024 MB for 32/64 bit JVMs, respectively (CASSANDRA-4422)
 * avoid using global partitioner to estimate ranges in index sstables
   (CASSANDRA-4403)
 * restore pre-CASSANDRA-3862 approach to removing expired tombstones
   from row cache during compaction (CASSANDRA-4364)
 * (stress) support for CQL prepared statements (CASSANDRA-3633)
 * Correctly catch exception when Snappy cannot be loaded (CASSANDRA-4400)
 * (cql3) Support ORDER BY when IN condition is given in WHERE clause (CASSANDRA-4327)
 * (cql3) delete "component_index" column on DROP TABLE call (CASSANDRA-4420)
 * change nanoTime() to currentTimeInMillis() in schema related code (CASSANDRA-4432)
 * add a token generation tool (CASSANDRA-3709)
 * Fix LCS bug with sstable containing only 1 row (CASSANDRA-4411)
 * fix "Can't Modify Index Name" problem on CF update (CASSANDRA-4439)
 * Fix assertion error in getOverlappingSSTables during repair (CASSANDRA-4456)
 * fix nodetool's setcompactionthreshold command (CASSANDRA-4455)
 * Ensure compacted files are never used, to avoid counter overcount (CASSANDRA-4436)
Merged from 1.0:
 * Push the validation of secondary index values to the SecondaryIndexManager (CASSANDRA-4240)
 * allow dropping columns shadowed by not-yet-expired supercolumn or row
   tombstones in PrecompactedRow (CASSANDRA-4396)


1.1.2
 * Fix cleanup not deleting index entries (CASSANDRA-4379)
 * Use correct partitioner when saving + loading caches (CASSANDRA-4331)
 * Check schema before trying to export sstable (CASSANDRA-2760)
 * Raise a meaningful exception instead of NPE when PFS encounters
   an unconfigured node + no default (CASSANDRA-4349)
 * fix bug in sstable blacklisting with LCS (CASSANDRA-4343)
 * LCS no longer promotes tiny sstables out of L0 (CASSANDRA-4341)
 * skip tombstones during hint replay (CASSANDRA-4320)
 * fix NPE in compactionstats (CASSANDRA-4318)
 * enforce 1m min keycache for auto (CASSANDRA-4306)
 * Have DeletedColumn.isMFD always return true (CASSANDRA-4307)
 * (cql3) exeption message for ORDER BY constraints said primary filter can be
    an IN clause, which is misleading (CASSANDRA-4319)
 * (cql3) Reject (not yet supported) creation of 2ndardy indexes on tables with
   composite primary keys (CASSANDRA-4328)
 * Set JVM stack size to 160k for java 7 (CASSANDRA-4275)
 * cqlsh: add COPY command to load data from CSV flat files (CASSANDRA-4012)
 * CFMetaData.fromThrift to throw ConfigurationException upon error (CASSANDRA-4353)
 * Use CF comparator to sort indexed columns in SecondaryIndexManager
   (CASSANDRA-4365)
 * add strategy_options to the KSMetaData.toString() output (CASSANDRA-4248)
 * (cql3) fix range queries containing unqueried results (CASSANDRA-4372)
 * (cql3) allow updating column_alias types (CASSANDRA-4041)
 * (cql3) Fix deletion bug (CASSANDRA-4193)
 * Fix computation of overlapping sstable for leveled compaction (CASSANDRA-4321)
 * Improve scrub and allow to run it offline (CASSANDRA-4321)
 * Fix assertionError in StorageService.bulkLoad (CASSANDRA-4368)
 * (cqlsh) add option to authenticate to a keyspace at startup (CASSANDRA-4108)
 * (cqlsh) fix ASSUME functionality (CASSANDRA-4352)
 * Fix ColumnFamilyRecordReader to not return progress > 100% (CASSANDRA-3942)
Merged from 1.0:
 * Set gc_grace on index CF to 0 (CASSANDRA-4314)


1.1.1
 * add populate_io_cache_on_flush option (CASSANDRA-2635)
 * allow larger cache capacities than 2GB (CASSANDRA-4150)
 * add getsstables command to nodetool (CASSANDRA-4199)
 * apply parent CF compaction settings to secondary index CFs (CASSANDRA-4280)
 * preserve commitlog size cap when recycling segments at startup
   (CASSANDRA-4201)
 * (Hadoop) fix split generation regression (CASSANDRA-4259)
 * ignore min/max compactions settings in LCS, while preserving
   behavior that min=max=0 disables autocompaction (CASSANDRA-4233)
 * log number of rows read from saved cache (CASSANDRA-4249)
 * calculate exact size required for cleanup operations (CASSANDRA-1404)
 * avoid blocking additional writes during flush when the commitlog
   gets behind temporarily (CASSANDRA-1991)
 * enable caching on index CFs based on data CF cache setting (CASSANDRA-4197)
 * warn on invalid replication strategy creation options (CASSANDRA-4046)
 * remove [Freeable]Memory finalizers (CASSANDRA-4222)
 * include tombstone size in ColumnFamily.size, which can prevent OOM
   during sudden mass delete operations by yielding a nonzero liveRatio
   (CASSANDRA-3741)
 * Open 1 sstableScanner per level for leveled compaction (CASSANDRA-4142)
 * Optimize reads when row deletion timestamps allow us to restrict
   the set of sstables we check (CASSANDRA-4116)
 * add support for commitlog archiving and point-in-time recovery
   (CASSANDRA-3690)
 * avoid generating redundant compaction tasks during streaming
   (CASSANDRA-4174)
 * add -cf option to nodetool snapshot, and takeColumnFamilySnapshot to
   StorageService mbean (CASSANDRA-556)
 * optimize cleanup to drop entire sstables where possible (CASSANDRA-4079)
 * optimize truncate when autosnapshot is disabled (CASSANDRA-4153)
 * update caches to use byte[] keys to reduce memory overhead (CASSANDRA-3966)
 * add column limit to cli (CASSANDRA-3012, 4098)
 * clean up and optimize DataOutputBuffer, used by CQL compression and
   CompositeType (CASSANDRA-4072)
 * optimize commitlog checksumming (CASSANDRA-3610)
 * identify and blacklist corrupted SSTables from future compactions 
   (CASSANDRA-2261)
 * Move CfDef and KsDef validation out of thrift (CASSANDRA-4037)
 * Expose API to repair a user provided range (CASSANDRA-3912)
 * Add way to force the cassandra-cli to refresh its schema (CASSANDRA-4052)
 * Avoid having replicate on write tasks stacking up at CL.ONE (CASSANDRA-2889)
 * (cql3) Backwards compatibility for composite comparators in non-cql3-aware
   clients (CASSANDRA-4093)
 * (cql3) Fix order by for reversed queries (CASSANDRA-4160)
 * (cql3) Add ReversedType support (CASSANDRA-4004)
 * (cql3) Add timeuuid type (CASSANDRA-4194)
 * (cql3) Minor fixes (CASSANDRA-4185)
 * (cql3) Fix prepared statement in BATCH (CASSANDRA-4202)
 * (cql3) Reduce the list of reserved keywords (CASSANDRA-4186)
 * (cql3) Move max/min compaction thresholds to compaction strategy options
   (CASSANDRA-4187)
 * Fix exception during move when localhost is the only source (CASSANDRA-4200)
 * (cql3) Allow paging through non-ordered partitioner results (CASSANDRA-3771)
 * (cql3) Fix drop index (CASSANDRA-4192)
 * (cql3) Don't return range ghosts anymore (CASSANDRA-3982)
 * fix re-creating Keyspaces/ColumnFamilies with the same name as dropped
   ones (CASSANDRA-4219)
 * fix SecondaryIndex LeveledManifest save upon snapshot (CASSANDRA-4230)
 * fix missing arrayOffset in FBUtilities.hash (CASSANDRA-4250)
 * (cql3) Add name of parameters in CqlResultSet (CASSANDRA-4242)
 * (cql3) Correctly validate order by queries (CASSANDRA-4246)
 * rename stress to cassandra-stress for saner packaging (CASSANDRA-4256)
 * Fix exception on colum metadata with non-string comparator (CASSANDRA-4269)
 * Check for unknown/invalid compression options (CASSANDRA-4266)
 * (cql3) Adds simple access to column timestamp and ttl (CASSANDRA-4217)
 * (cql3) Fix range queries with secondary indexes (CASSANDRA-4257)
 * Better error messages from improper input in cli (CASSANDRA-3865)
 * Try to stop all compaction upon Keyspace or ColumnFamily drop (CASSANDRA-4221)
 * (cql3) Allow keyspace properties to contain hyphens (CASSANDRA-4278)
 * (cql3) Correctly validate keyspace access in create table (CASSANDRA-4296)
 * Avoid deadlock in migration stage (CASSANDRA-3882)
 * Take supercolumn names and deletion info into account in memtable throughput
   (CASSANDRA-4264)
 * Add back backward compatibility for old style replication factor (CASSANDRA-4294)
 * Preserve compatibility with pre-1.1 index queries (CASSANDRA-4262)
Merged from 1.0:
 * Fix super columns bug where cache is not updated (CASSANDRA-4190)
 * fix maxTimestamp to include row tombstones (CASSANDRA-4116)
 * (CLI) properly handle quotes in create/update keyspace commands (CASSANDRA-4129)
 * Avoids possible deadlock during bootstrap (CASSANDRA-4159)
 * fix stress tool that hangs forever on timeout or error (CASSANDRA-4128)
 * stress tool to return appropriate exit code on failure (CASSANDRA-4188)
 * fix compaction NPE when out of disk space and assertions disabled
   (CASSANDRA-3985)
 * synchronize LCS getEstimatedTasks to avoid CME (CASSANDRA-4255)
 * ensure unique streaming session id's (CASSANDRA-4223)
 * kick off background compaction when min/max thresholds change 
   (CASSANDRA-4279)
 * improve ability of STCS.getBuckets to deal with 100s of 1000s of
   sstables, such as when convertinb back from LCS (CASSANDRA-4287)
 * Oversize integer in CQL throws NumberFormatException (CASSANDRA-4291)
 * fix 1.0.x node join to mixed version cluster, other nodes >= 1.1 (CASSANDRA-4195)
 * Fix LCS splitting sstable base on uncompressed size (CASSANDRA-4419)
 * Push the validation of secondary index values to the SecondaryIndexManager (CASSANDRA-4240)
 * Don't purge columns during upgradesstables (CASSANDRA-4462)
 * Make cqlsh work with piping (CASSANDRA-4113)
 * Validate arguments for nodetool decommission (CASSANDRA-4061)
 * Report thrift status in nodetool info (CASSANDRA-4010)


1.1.0-final
 * average a reduced liveRatio estimate with the previous one (CASSANDRA-4065)
 * Allow KS and CF names up to 48 characters (CASSANDRA-4157)
 * fix stress build (CASSANDRA-4140)
 * add time remaining estimate to nodetool compactionstats (CASSANDRA-4167)
 * (cql) fix NPE in cql3 ALTER TABLE (CASSANDRA-4163)
 * (cql) Add support for CL.TWO and CL.THREE in CQL (CASSANDRA-4156)
 * (cql) Fix type in CQL3 ALTER TABLE preventing update (CASSANDRA-4170)
 * (cql) Throw invalid exception from CQL3 on obsolete options (CASSANDRA-4171)
 * (cqlsh) fix recognizing uppercase SELECT keyword (CASSANDRA-4161)
 * Pig: wide row support (CASSANDRA-3909)
Merged from 1.0:
 * avoid streaming empty files with bulk loader if sstablewriter errors out
   (CASSANDRA-3946)


1.1-rc1
 * Include stress tool in binary builds (CASSANDRA-4103)
 * (Hadoop) fix wide row iteration when last row read was deleted
   (CASSANDRA-4154)
 * fix read_repair_chance to really default to 0.1 in the cli (CASSANDRA-4114)
 * Adds caching and bloomFilterFpChange to CQL options (CASSANDRA-4042)
 * Adds posibility to autoconfigure size of the KeyCache (CASSANDRA-4087)
 * fix KEYS index from skipping results (CASSANDRA-3996)
 * Remove sliced_buffer_size_in_kb dead option (CASSANDRA-4076)
 * make loadNewSStable preserve sstable version (CASSANDRA-4077)
 * Respect 1.0 cache settings as much as possible when upgrading 
   (CASSANDRA-4088)
 * relax path length requirement for sstable files when upgrading on 
   non-Windows platforms (CASSANDRA-4110)
 * fix terminination of the stress.java when errors were encountered
   (CASSANDRA-4128)
 * Move CfDef and KsDef validation out of thrift (CASSANDRA-4037)
 * Fix get_paged_slice (CASSANDRA-4136)
 * CQL3: Support slice with exclusive start and stop (CASSANDRA-3785)
Merged from 1.0:
 * support PropertyFileSnitch in bulk loader (CASSANDRA-4145)
 * add auto_snapshot option allowing disabling snapshot before drop/truncate
   (CASSANDRA-3710)
 * allow short snitch names (CASSANDRA-4130)


1.1-beta2
 * rename loaded sstables to avoid conflicts with local snapshots
   (CASSANDRA-3967)
 * start hint replay as soon as FD notifies that the target is back up
   (CASSANDRA-3958)
 * avoid unproductive deserializing of cached rows during compaction
   (CASSANDRA-3921)
 * fix concurrency issues with CQL keyspace creation (CASSANDRA-3903)
 * Show Effective Owership via Nodetool ring <keyspace> (CASSANDRA-3412)
 * Update ORDER BY syntax for CQL3 (CASSANDRA-3925)
 * Fix BulkRecordWriter to not throw NPE if reducer gets no map data from Hadoop (CASSANDRA-3944)
 * Fix bug with counters in super columns (CASSANDRA-3821)
 * Remove deprecated merge_shard_chance (CASSANDRA-3940)
 * add a convenient way to reset a node's schema (CASSANDRA-2963)
 * fix for intermittent SchemaDisagreementException (CASSANDRA-3884)
 * CLI `list <CF>` to limit number of columns and their order (CASSANDRA-3012)
 * ignore deprecated KsDef/CfDef/ColumnDef fields in native schema (CASSANDRA-3963)
 * CLI to report when unsupported column_metadata pair was given (CASSANDRA-3959)
 * reincarnate removed and deprecated KsDef/CfDef attributes (CASSANDRA-3953)
 * Fix race between writes and read for cache (CASSANDRA-3862)
 * perform static initialization of StorageProxy on start-up (CASSANDRA-3797)
 * support trickling fsync() on writes (CASSANDRA-3950)
 * expose counters for unavailable/timeout exceptions given to thrift clients (CASSANDRA-3671)
 * avoid quadratic startup time in LeveledManifest (CASSANDRA-3952)
 * Add type information to new schema_ columnfamilies and remove thrift
   serialization for schema (CASSANDRA-3792)
 * add missing column validator options to the CLI help (CASSANDRA-3926)
 * skip reading saved key cache if CF's caching strategy is NONE or ROWS_ONLY (CASSANDRA-3954)
 * Unify migration code (CASSANDRA-4017)
Merged from 1.0:
 * cqlsh: guess correct version of Python for Arch Linux (CASSANDRA-4090)
 * (CLI) properly handle quotes in create/update keyspace commands (CASSANDRA-4129)
 * Avoids possible deadlock during bootstrap (CASSANDRA-4159)
 * fix stress tool that hangs forever on timeout or error (CASSANDRA-4128)
 * Fix super columns bug where cache is not updated (CASSANDRA-4190)
 * stress tool to return appropriate exit code on failure (CASSANDRA-4188)


1.0.9
 * improve index sampling performance (CASSANDRA-4023)
 * always compact away deleted hints immediately after handoff (CASSANDRA-3955)
 * delete hints from dropped ColumnFamilies on handoff instead of
   erroring out (CASSANDRA-3975)
 * add CompositeType ref to the CLI doc for create/update column family (CASSANDRA-3980)
 * Pig: support Counter ColumnFamilies (CASSANDRA-3973)
 * Pig: Composite column support (CASSANDRA-3684)
 * Avoid NPE during repair when a keyspace has no CFs (CASSANDRA-3988)
 * Fix division-by-zero error on get_slice (CASSANDRA-4000)
 * don't change manifest level for cleanup, scrub, and upgradesstables
   operations under LeveledCompactionStrategy (CASSANDRA-3989, 4112)
 * fix race leading to super columns assertion failure (CASSANDRA-3957)
 * fix NPE on invalid CQL delete command (CASSANDRA-3755)
 * allow custom types in CLI's assume command (CASSANDRA-4081)
 * fix totalBytes count for parallel compactions (CASSANDRA-3758)
 * fix intermittent NPE in get_slice (CASSANDRA-4095)
 * remove unnecessary asserts in native code interfaces (CASSANDRA-4096)
 * Validate blank keys in CQL to avoid assertion errors (CASSANDRA-3612)
 * cqlsh: fix bad decoding of some column names (CASSANDRA-4003)
 * cqlsh: fix incorrect padding with unicode chars (CASSANDRA-4033)
 * Fix EC2 snitch incorrectly reporting region (CASSANDRA-4026)
 * Shut down thrift during decommission (CASSANDRA-4086)
 * Expose nodetool cfhistograms for 2ndary indexes (CASSANDRA-4063)
Merged from 0.8:
 * Fix ConcurrentModificationException in gossiper (CASSANDRA-4019)


1.1-beta1
 * (cqlsh)
   + add SOURCE and CAPTURE commands, and --file option (CASSANDRA-3479)
   + add ALTER COLUMNFAMILY WITH (CASSANDRA-3523)
   + bundle Python dependencies with Cassandra (CASSANDRA-3507)
   + added to Debian package (CASSANDRA-3458)
   + display byte data instead of erroring out on decode failure 
     (CASSANDRA-3874)
 * add nodetool rebuild_index (CASSANDRA-3583)
 * add nodetool rangekeysample (CASSANDRA-2917)
 * Fix streaming too much data during move operations (CASSANDRA-3639)
 * Nodetool and CLI connect to localhost by default (CASSANDRA-3568)
 * Reduce memory used by primary index sample (CASSANDRA-3743)
 * (Hadoop) separate input/output configurations (CASSANDRA-3197, 3765)
 * avoid returning internal Cassandra classes over JMX (CASSANDRA-2805)
 * add row-level isolation via SnapTree (CASSANDRA-2893)
 * Optimize key count estimation when opening sstable on startup
   (CASSANDRA-2988)
 * multi-dc replication optimization supporting CL > ONE (CASSANDRA-3577)
 * add command to stop compactions (CASSANDRA-1740, 3566, 3582)
 * multithreaded streaming (CASSANDRA-3494)
 * removed in-tree redhat spec (CASSANDRA-3567)
 * "defragment" rows for name-based queries under STCS, again (CASSANDRA-2503)
 * Recycle commitlog segments for improved performance 
   (CASSANDRA-3411, 3543, 3557, 3615)
 * update size-tiered compaction to prioritize small tiers (CASSANDRA-2407)
 * add message expiration logic to OutboundTcpConnection (CASSANDRA-3005)
 * off-heap cache to use sun.misc.Unsafe instead of JNA (CASSANDRA-3271)
 * EACH_QUORUM is only supported for writes (CASSANDRA-3272)
 * replace compactionlock use in schema migration by checking CFS.isValid
   (CASSANDRA-3116)
 * recognize that "SELECT first ... *" isn't really "SELECT *" (CASSANDRA-3445)
 * Use faster bytes comparison (CASSANDRA-3434)
 * Bulk loader is no longer a fat client, (HADOOP) bulk load output format
   (CASSANDRA-3045)
 * (Hadoop) add support for KeyRange.filter
 * remove assumption that keys and token are in bijection
   (CASSANDRA-1034, 3574, 3604)
 * always remove endpoints from delevery queue in HH (CASSANDRA-3546)
 * fix race between cf flush and its 2ndary indexes flush (CASSANDRA-3547)
 * fix potential race in AES when a repair fails (CASSANDRA-3548)
 * Remove columns shadowed by a deleted container even when we cannot purge
   (CASSANDRA-3538)
 * Improve memtable slice iteration performance (CASSANDRA-3545)
 * more efficient allocation of small bloom filters (CASSANDRA-3618)
 * Use separate writer thread in SSTableSimpleUnsortedWriter (CASSANDRA-3619)
 * fsync the directory after new sstable or commitlog segment are created (CASSANDRA-3250)
 * fix minor issues reported by FindBugs (CASSANDRA-3658)
 * global key/row caches (CASSANDRA-3143, 3849)
 * optimize memtable iteration during range scan (CASSANDRA-3638)
 * introduce 'crc_check_chance' in CompressionParameters to support
   a checksum percentage checking chance similarly to read-repair (CASSANDRA-3611)
 * a way to deactivate global key/row cache on per-CF basis (CASSANDRA-3667)
 * fix LeveledCompactionStrategy broken because of generation pre-allocation
   in LeveledManifest (CASSANDRA-3691)
 * finer-grained control over data directories (CASSANDRA-2749)
 * Fix ClassCastException during hinted handoff (CASSANDRA-3694)
 * Upgrade Thrift to 0.7 (CASSANDRA-3213)
 * Make stress.java insert operation to use microseconds (CASSANDRA-3725)
 * Allows (internally) doing a range query with a limit of columns instead of
   rows (CASSANDRA-3742)
 * Allow rangeSlice queries to be start/end inclusive/exclusive (CASSANDRA-3749)
 * Fix BulkLoader to support new SSTable layout and add stream
   throttling to prevent an NPE when there is no yaml config (CASSANDRA-3752)
 * Allow concurrent schema migrations (CASSANDRA-1391, 3832)
 * Add SnapshotCommand to trigger snapshot on remote node (CASSANDRA-3721)
 * Make CFMetaData conversions to/from thrift/native schema inverses
   (CASSANDRA_3559)
 * Add initial code for CQL 3.0-beta (CASSANDRA-2474, 3781, 3753)
 * Add wide row support for ColumnFamilyInputFormat (CASSANDRA-3264)
 * Allow extending CompositeType comparator (CASSANDRA-3657)
 * Avoids over-paging during get_count (CASSANDRA-3798)
 * Add new command to rebuild a node without (repair) merkle tree calculations
   (CASSANDRA-3483, 3922)
 * respect not only row cache capacity but caching mode when
   trying to read data (CASSANDRA-3812)
 * fix system tests (CASSANDRA-3827)
 * CQL support for altering row key type in ALTER TABLE (CASSANDRA-3781)
 * turn compression on by default (CASSANDRA-3871)
 * make hexToBytes refuse invalid input (CASSANDRA-2851)
 * Make secondary indexes CF inherit compression and compaction from their
   parent CF (CASSANDRA-3877)
 * Finish cleanup up tombstone purge code (CASSANDRA-3872)
 * Avoid NPE on aboarted stream-out sessions (CASSANDRA-3904)
 * BulkRecordWriter throws NPE for counter columns (CASSANDRA-3906)
 * Support compression using BulkWriter (CASSANDRA-3907)


1.0.8
 * fix race between cleanup and flush on secondary index CFSes (CASSANDRA-3712)
 * avoid including non-queried nodes in rangeslice read repair
   (CASSANDRA-3843)
 * Only snapshot CF being compacted for snapshot_before_compaction 
   (CASSANDRA-3803)
 * Log active compactions in StatusLogger (CASSANDRA-3703)
 * Compute more accurate compaction score per level (CASSANDRA-3790)
 * Return InvalidRequest when using a keyspace that doesn't exist
   (CASSANDRA-3764)
 * disallow user modification of System keyspace (CASSANDRA-3738)
 * allow using sstable2json on secondary index data (CASSANDRA-3738)
 * (cqlsh) add DESCRIBE COLUMNFAMILIES (CASSANDRA-3586)
 * (cqlsh) format blobs correctly and use colors to improve output
   readability (CASSANDRA-3726)
 * synchronize BiMap of bootstrapping tokens (CASSANDRA-3417)
 * show index options in CLI (CASSANDRA-3809)
 * add optional socket timeout for streaming (CASSANDRA-3838)
 * fix truncate not to leave behind non-CFS backed secondary indexes
   (CASSANDRA-3844)
 * make CLI `show schema` to use output stream directly instead
   of StringBuilder (CASSANDRA-3842)
 * remove the wait on hint future during write (CASSANDRA-3870)
 * (cqlsh) ignore missing CfDef opts (CASSANDRA-3933)
 * (cqlsh) look for cqlshlib relative to realpath (CASSANDRA-3767)
 * Fix short read protection (CASSANDRA-3934)
 * Make sure infered and actual schema match (CASSANDRA-3371)
 * Fix NPE during HH delivery (CASSANDRA-3677)
 * Don't put boostrapping node in 'hibernate' status (CASSANDRA-3737)
 * Fix double quotes in windows bat files (CASSANDRA-3744)
 * Fix bad validator lookup (CASSANDRA-3789)
 * Fix soft reset in EC2MultiRegionSnitch (CASSANDRA-3835)
 * Don't leave zombie connections with THSHA thrift server (CASSANDRA-3867)
 * (cqlsh) fix deserialization of data (CASSANDRA-3874)
 * Fix removetoken force causing an inconsistent state (CASSANDRA-3876)
 * Fix ahndling of some types with Pig (CASSANDRA-3886)
 * Don't allow to drop the system keyspace (CASSANDRA-3759)
 * Make Pig deletes disabled by default and configurable (CASSANDRA-3628)
Merged from 0.8:
 * (Pig) fix CassandraStorage to use correct comparator in Super ColumnFamily
   case (CASSANDRA-3251)
 * fix thread safety issues in commitlog replay, primarily affecting
   systems with many (100s) of CF definitions (CASSANDRA-3751)
 * Fix relevant tombstone ignored with super columns (CASSANDRA-3875)


1.0.7
 * fix regression in HH page size calculation (CASSANDRA-3624)
 * retry failed stream on IOException (CASSANDRA-3686)
 * allow configuring bloom_filter_fp_chance (CASSANDRA-3497)
 * attempt hint delivery every ten minutes, or when failure detector
   notifies us that a node is back up, whichever comes first.  hint
   handoff throttle delay default changed to 1ms, from 50 (CASSANDRA-3554)
 * add nodetool setstreamthroughput (CASSANDRA-3571)
 * fix assertion when dropping a columnfamily with no sstables (CASSANDRA-3614)
 * more efficient allocation of small bloom filters (CASSANDRA-3618)
 * CLibrary.createHardLinkWithExec() to check for errors (CASSANDRA-3101)
 * Avoid creating empty and non cleaned writer during compaction (CASSANDRA-3616)
 * stop thrift service in shutdown hook so we can quiesce MessagingService
   (CASSANDRA-3335)
 * (CQL) compaction_strategy_options and compression_parameters for
   CREATE COLUMNFAMILY statement (CASSANDRA-3374)
 * Reset min/max compaction threshold when creating size tiered compaction
   strategy (CASSANDRA-3666)
 * Don't ignore IOException during compaction (CASSANDRA-3655)
 * Fix assertion error for CF with gc_grace=0 (CASSANDRA-3579)
 * Shutdown ParallelCompaction reducer executor after use (CASSANDRA-3711)
 * Avoid < 0 value for pending tasks in leveled compaction (CASSANDRA-3693)
 * (Hadoop) Support TimeUUID in Pig CassandraStorage (CASSANDRA-3327)
 * Check schema is ready before continuing boostrapping (CASSANDRA-3629)
 * Catch overflows during parsing of chunk_length_kb (CASSANDRA-3644)
 * Improve stream protocol mismatch errors (CASSANDRA-3652)
 * Avoid multiple thread doing HH to the same target (CASSANDRA-3681)
 * Add JMX property for rp_timeout_in_ms (CASSANDRA-2940)
 * Allow DynamicCompositeType to compare component of different types
   (CASSANDRA-3625)
 * Flush non-cfs backed secondary indexes (CASSANDRA-3659)
 * Secondary Indexes should report memory consumption (CASSANDRA-3155)
 * fix for SelectStatement start/end key are not set correctly
   when a key alias is involved (CASSANDRA-3700)
 * fix CLI `show schema` command insert of an extra comma in
   column_metadata (CASSANDRA-3714)
Merged from 0.8:
 * avoid logging (harmless) exception when GC takes < 1ms (CASSANDRA-3656)
 * prevent new nodes from thinking down nodes are up forever (CASSANDRA-3626)
 * use correct list of replicas for LOCAL_QUORUM reads when read repair
   is disabled (CASSANDRA-3696)
 * block on flush before compacting hints (may prevent OOM) (CASSANDRA-3733)


1.0.6
 * (CQL) fix cqlsh support for replicate_on_write (CASSANDRA-3596)
 * fix adding to leveled manifest after streaming (CASSANDRA-3536)
 * filter out unavailable cipher suites when using encryption (CASSANDRA-3178)
 * (HADOOP) add old-style api support for CFIF and CFRR (CASSANDRA-2799)
 * Support TimeUUIDType column names in Stress.java tool (CASSANDRA-3541)
 * (CQL) INSERT/UPDATE/DELETE/TRUNCATE commands should allow CF names to
   be qualified by keyspace (CASSANDRA-3419)
 * always remove endpoints from delevery queue in HH (CASSANDRA-3546)
 * fix race between cf flush and its 2ndary indexes flush (CASSANDRA-3547)
 * fix potential race in AES when a repair fails (CASSANDRA-3548)
 * fix default value validation usage in CLI SET command (CASSANDRA-3553)
 * Optimize componentsFor method for compaction and startup time
   (CASSANDRA-3532)
 * (CQL) Proper ColumnFamily metadata validation on CREATE COLUMNFAMILY 
   (CASSANDRA-3565)
 * fix compression "chunk_length_kb" option to set correct kb value for 
   thrift/avro (CASSANDRA-3558)
 * fix missing response during range slice repair (CASSANDRA-3551)
 * 'describe ring' moved from CLI to nodetool and available through JMX (CASSANDRA-3220)
 * add back partitioner to sstable metadata (CASSANDRA-3540)
 * fix NPE in get_count for counters (CASSANDRA-3601)
Merged from 0.8:
 * remove invalid assertion that table was opened before dropping it
   (CASSANDRA-3580)
 * range and index scans now only send requests to enough replicas to
   satisfy requested CL + RR (CASSANDRA-3598)
 * use cannonical host for local node in nodetool info (CASSANDRA-3556)
 * remove nonlocal DC write optimization since it only worked with
   CL.ONE or CL.LOCAL_QUORUM (CASSANDRA-3577, 3585)
 * detect misuses of CounterColumnType (CASSANDRA-3422)
 * turn off string interning in json2sstable, take 2 (CASSANDRA-2189)
 * validate compression parameters on add/update of the ColumnFamily 
   (CASSANDRA-3573)
 * Check for 0.0.0.0 is incorrect in CFIF (CASSANDRA-3584)
 * Increase vm.max_map_count in debian packaging (CASSANDRA-3563)
 * gossiper will never add itself to saved endpoints (CASSANDRA-3485)


1.0.5
 * revert CASSANDRA-3407 (see CASSANDRA-3540)
 * fix assertion error while forwarding writes to local nodes (CASSANDRA-3539)


1.0.4
 * fix self-hinting of timed out read repair updates and make hinted handoff
   less prone to OOMing a coordinator (CASSANDRA-3440)
 * expose bloom filter sizes via JMX (CASSANDRA-3495)
 * enforce RP tokens 0..2**127 (CASSANDRA-3501)
 * canonicalize paths exposed through JMX (CASSANDRA-3504)
 * fix "liveSize" stat when sstables are removed (CASSANDRA-3496)
 * add bloom filter FP rates to nodetool cfstats (CASSANDRA-3347)
 * record partitioner in sstable metadata component (CASSANDRA-3407)
 * add new upgradesstables nodetool command (CASSANDRA-3406)
 * skip --debug requirement to see common exceptions in CLI (CASSANDRA-3508)
 * fix incorrect query results due to invalid max timestamp (CASSANDRA-3510)
 * make sstableloader recognize compressed sstables (CASSANDRA-3521)
 * avoids race in OutboundTcpConnection in multi-DC setups (CASSANDRA-3530)
 * use SETLOCAL in cassandra.bat (CASSANDRA-3506)
 * fix ConcurrentModificationException in Table.all() (CASSANDRA-3529)
Merged from 0.8:
 * fix concurrence issue in the FailureDetector (CASSANDRA-3519)
 * fix array out of bounds error in counter shard removal (CASSANDRA-3514)
 * avoid dropping tombstones when they might still be needed to shadow
   data in a different sstable (CASSANDRA-2786)


1.0.3
 * revert name-based query defragmentation aka CASSANDRA-2503 (CASSANDRA-3491)
 * fix invalidate-related test failures (CASSANDRA-3437)
 * add next-gen cqlsh to bin/ (CASSANDRA-3188, 3131, 3493)
 * (CQL) fix handling of rows with no columns (CASSANDRA-3424, 3473)
 * fix querying supercolumns by name returning only a subset of
   subcolumns or old subcolumn versions (CASSANDRA-3446)
 * automatically compute sha1 sum for uncompressed data files (CASSANDRA-3456)
 * fix reading metadata/statistics component for version < h (CASSANDRA-3474)
 * add sstable forward-compatibility (CASSANDRA-3478)
 * report compression ratio in CFSMBean (CASSANDRA-3393)
 * fix incorrect size exception during streaming of counters (CASSANDRA-3481)
 * (CQL) fix for counter decrement syntax (CASSANDRA-3418)
 * Fix race introduced by CASSANDRA-2503 (CASSANDRA-3482)
 * Fix incomplete deletion of delivered hints (CASSANDRA-3466)
 * Avoid rescheduling compactions when no compaction was executed 
   (CASSANDRA-3484)
 * fix handling of the chunk_length_kb compression options (CASSANDRA-3492)
Merged from 0.8:
 * fix updating CF row_cache_provider (CASSANDRA-3414)
 * CFMetaData.convertToThrift method to set RowCacheProvider (CASSANDRA-3405)
 * acquire compactionlock during truncate (CASSANDRA-3399)
 * fix displaying cfdef entries for super columnfamilies (CASSANDRA-3415)
 * Make counter shard merging thread safe (CASSANDRA-3178)
 * Revert CASSANDRA-2855
 * Fix bug preventing the use of efficient cross-DC writes (CASSANDRA-3472)
 * `describe ring` command for CLI (CASSANDRA-3220)
 * (Hadoop) skip empty rows when entire row is requested, redux (CASSANDRA-2855)


1.0.2
 * "defragment" rows for name-based queries under STCS (CASSANDRA-2503)
 * Add timing information to cassandra-cli GET/SET/LIST queries (CASSANDRA-3326)
 * Only create one CompressionMetadata object per sstable (CASSANDRA-3427)
 * cleanup usage of StorageService.setMode() (CASSANDRA-3388)
 * Avoid large array allocation for compressed chunk offsets (CASSANDRA-3432)
 * fix DecimalType bytebuffer marshalling (CASSANDRA-3421)
 * fix bug that caused first column in per row indexes to be ignored 
   (CASSANDRA-3441)
 * add JMX call to clean (failed) repair sessions (CASSANDRA-3316)
 * fix sstableloader reference acquisition bug (CASSANDRA-3438)
 * fix estimated row size regression (CASSANDRA-3451)
 * make sure we don't return more columns than asked (CASSANDRA-3303, 3395)
Merged from 0.8:
 * acquire compactionlock during truncate (CASSANDRA-3399)
 * fix displaying cfdef entries for super columnfamilies (CASSANDRA-3415)


1.0.1
 * acquire references during index build to prevent delete problems
   on Windows (CASSANDRA-3314)
 * describe_ring should include datacenter/topology information (CASSANDRA-2882)
 * Thrift sockets are not properly buffered (CASSANDRA-3261)
 * performance improvement for bytebufferutil compare function (CASSANDRA-3286)
 * add system.versions ColumnFamily (CASSANDRA-3140)
 * reduce network copies (CASSANDRA-3333, 3373)
 * limit nodetool to 32MB of heap (CASSANDRA-3124)
 * (CQL) update parser to accept "timestamp" instead of "date" (CASSANDRA-3149)
 * Fix CLI `show schema` to include "compression_options" (CASSANDRA-3368)
 * Snapshot to include manifest under LeveledCompactionStrategy (CASSANDRA-3359)
 * (CQL) SELECT query should allow CF name to be qualified by keyspace (CASSANDRA-3130)
 * (CQL) Fix internal application error specifying 'using consistency ...'
   in lower case (CASSANDRA-3366)
 * fix Deflate compression when compression actually makes the data bigger
   (CASSANDRA-3370)
 * optimize UUIDGen to avoid lock contention on InetAddress.getLocalHost 
   (CASSANDRA-3387)
 * tolerate index being dropped mid-mutation (CASSANDRA-3334, 3313)
 * CompactionManager is now responsible for checking for new candidates
   post-task execution, enabling more consistent leveled compaction 
   (CASSANDRA-3391)
 * Cache HSHA threads (CASSANDRA-3372)
 * use CF/KS names as snapshot prefix for drop + truncate operations
   (CASSANDRA-2997)
 * Break bloom filters up to avoid heap fragmentation (CASSANDRA-2466)
 * fix cassandra hanging on jsvc stop (CASSANDRA-3302)
 * Avoid leveled compaction getting blocked on errors (CASSANDRA-3408)
 * Make reloading the compaction strategy safe (CASSANDRA-3409)
 * ignore 0.8 hints even if compaction begins before we try to purge
   them (CASSANDRA-3385)
 * remove procrun (bin\daemon) from Cassandra source tree and 
   artifacts (CASSANDRA-3331)
 * make cassandra compile under JDK7 (CASSANDRA-3275)
 * remove dependency of clientutil.jar to FBUtilities (CASSANDRA-3299)
 * avoid truncation errors by using long math on long values (CASSANDRA-3364)
 * avoid clock drift on some Windows machine (CASSANDRA-3375)
 * display cache provider in cli 'describe keyspace' command (CASSANDRA-3384)
 * fix incomplete topology information in describe_ring (CASSANDRA-3403)
 * expire dead gossip states based on time (CASSANDRA-2961)
 * improve CompactionTask extensibility (CASSANDRA-3330)
 * Allow one leveled compaction task to kick off another (CASSANDRA-3363)
 * allow encryption only between datacenters (CASSANDRA-2802)
Merged from 0.8:
 * fix truncate allowing data to be replayed post-restart (CASSANDRA-3297)
 * make iwriter final in IndexWriter to avoid NPE (CASSANDRA-2863)
 * (CQL) update grammar to require key clause in DELETE statement
   (CASSANDRA-3349)
 * (CQL) allow numeric keyspace names in USE statement (CASSANDRA-3350)
 * (Hadoop) skip empty rows when slicing the entire row (CASSANDRA-2855)
 * Fix handling of tombstone by SSTableExport/Import (CASSANDRA-3357)
 * fix ColumnIndexer to use long offsets (CASSANDRA-3358)
 * Improved CLI exceptions (CASSANDRA-3312)
 * Fix handling of tombstone by SSTableExport/Import (CASSANDRA-3357)
 * Only count compaction as active (for throttling) when they have
   successfully acquired the compaction lock (CASSANDRA-3344)
 * Display CLI version string on startup (CASSANDRA-3196)
 * (Hadoop) make CFIF try rpc_address or fallback to listen_address
   (CASSANDRA-3214)
 * (Hadoop) accept comma delimited lists of initial thrift connections
   (CASSANDRA-3185)
 * ColumnFamily min_compaction_threshold should be >= 2 (CASSANDRA-3342)
 * (Pig) add 0.8+ types and key validation type in schema (CASSANDRA-3280)
 * Fix completely removing column metadata using CLI (CASSANDRA-3126)
 * CLI `describe cluster;` output should be on separate lines for separate versions
   (CASSANDRA-3170)
 * fix changing durable_writes keyspace option during CF creation
   (CASSANDRA-3292)
 * avoid locking on update when no indexes are involved (CASSANDRA-3386)
 * fix assertionError during repair with ordered partitioners (CASSANDRA-3369)
 * correctly serialize key_validation_class for avro (CASSANDRA-3391)
 * don't expire counter tombstone after streaming (CASSANDRA-3394)
 * prevent nodes that failed to join from hanging around forever 
   (CASSANDRA-3351)
 * remove incorrect optimization from slice read path (CASSANDRA-3390)
 * Fix race in AntiEntropyService (CASSANDRA-3400)


1.0.0-final
 * close scrubbed sstable fd before deleting it (CASSANDRA-3318)
 * fix bug preventing obsolete commitlog segments from being removed
   (CASSANDRA-3269)
 * tolerate whitespace in seed CDL (CASSANDRA-3263)
 * Change default heap thresholds to max(min(1/2 ram, 1G), min(1/4 ram, 8GB))
   (CASSANDRA-3295)
 * Fix broken CompressedRandomAccessReaderTest (CASSANDRA-3298)
 * (CQL) fix type information returned for wildcard queries (CASSANDRA-3311)
 * add estimated tasks to LeveledCompactionStrategy (CASSANDRA-3322)
 * avoid including compaction cache-warming in keycache stats (CASSANDRA-3325)
 * run compaction and hinted handoff threads at MIN_PRIORITY (CASSANDRA-3308)
 * default hsha thrift server to cpu core count in rpc pool (CASSANDRA-3329)
 * add bin\daemon to binary tarball for Windows service (CASSANDRA-3331)
 * Fix places where uncompressed size of sstables was use in place of the
   compressed one (CASSANDRA-3338)
 * Fix hsha thrift server (CASSANDRA-3346)
 * Make sure repair only stream needed sstables (CASSANDRA-3345)


1.0.0-rc2
 * Log a meaningful warning when a node receives a message for a repair session
   that doesn't exist anymore (CASSANDRA-3256)
 * test for NUMA policy support as well as numactl presence (CASSANDRA-3245)
 * Fix FD leak when internode encryption is enabled (CASSANDRA-3257)
 * Remove incorrect assertion in mergeIterator (CASSANDRA-3260)
 * FBUtilities.hexToBytes(String) to throw NumberFormatException when string
   contains non-hex characters (CASSANDRA-3231)
 * Keep SimpleSnitch proximity ordering unchanged from what the Strategy
   generates, as intended (CASSANDRA-3262)
 * remove Scrub from compactionstats when finished (CASSANDRA-3255)
 * fix counter entry in jdbc TypesMap (CASSANDRA-3268)
 * fix full queue scenario for ParallelCompactionIterator (CASSANDRA-3270)
 * fix bootstrap process (CASSANDRA-3285)
 * don't try delivering hints if when there isn't any (CASSANDRA-3176)
 * CLI documentation change for ColumnFamily `compression_options` (CASSANDRA-3282)
 * ignore any CF ids sent by client for adding CF/KS (CASSANDRA-3288)
 * remove obsolete hints on first startup (CASSANDRA-3291)
 * use correct ISortedColumns for time-optimized reads (CASSANDRA-3289)
 * Evict gossip state immediately when a token is taken over by a new IP 
   (CASSANDRA-3259)


1.0.0-rc1
 * Update CQL to generate microsecond timestamps by default (CASSANDRA-3227)
 * Fix counting CFMetadata towards Memtable liveRatio (CASSANDRA-3023)
 * Kill server on wrapped OOME such as from FileChannel.map (CASSANDRA-3201)
 * remove unnecessary copy when adding to row cache (CASSANDRA-3223)
 * Log message when a full repair operation completes (CASSANDRA-3207)
 * Fix streamOutSession keeping sstables references forever if the remote end
   dies (CASSANDRA-3216)
 * Remove dynamic_snitch boolean from example configuration (defaulting to 
   true) and set default badness threshold to 0.1 (CASSANDRA-3229)
 * Base choice of random or "balanced" token on bootstrap on whether
   schema definitions were found (CASSANDRA-3219)
 * Fixes for LeveledCompactionStrategy score computation, prioritization,
   scheduling, and performance (CASSANDRA-3224, 3234)
 * parallelize sstable open at server startup (CASSANDRA-2988)
 * fix handling of exceptions writing to OutboundTcpConnection (CASSANDRA-3235)
 * Allow using quotes in "USE <keyspace>;" CLI command (CASSANDRA-3208)
 * Don't allow any cache loading exceptions to halt startup (CASSANDRA-3218)
 * Fix sstableloader --ignores option (CASSANDRA-3247)
 * File descriptor limit increased in packaging (CASSANDRA-3206)
 * Fix deadlock in commit log during flush (CASSANDRA-3253) 


1.0.0-beta1
 * removed binarymemtable (CASSANDRA-2692)
 * add commitlog_total_space_in_mb to prevent fragmented logs (CASSANDRA-2427)
 * removed commitlog_rotation_threshold_in_mb configuration (CASSANDRA-2771)
 * make AbstractBounds.normalize de-overlapp overlapping ranges (CASSANDRA-2641)
 * replace CollatingIterator, ReducingIterator with MergeIterator 
   (CASSANDRA-2062)
 * Fixed the ability to set compaction strategy in cli using create column 
   family command (CASSANDRA-2778)
 * clean up tmp files after failed compaction (CASSANDRA-2468)
 * restrict repair streaming to specific columnfamilies (CASSANDRA-2280)
 * don't bother persisting columns shadowed by a row tombstone (CASSANDRA-2589)
 * reset CF and SC deletion times after gc_grace (CASSANDRA-2317)
 * optimize away seek when compacting wide rows (CASSANDRA-2879)
 * single-pass streaming (CASSANDRA-2677, 2906, 2916, 3003)
 * use reference counting for deleting sstables instead of relying on GC
   (CASSANDRA-2521, 3179)
 * store hints as serialized mutations instead of pointers to data row
   (CASSANDRA-2045)
 * store hints in the coordinator node instead of in the closest replica 
   (CASSANDRA-2914)
 * add row_cache_keys_to_save CF option (CASSANDRA-1966)
 * check column family validity in nodetool repair (CASSANDRA-2933)
 * use lazy initialization instead of class initialization in NodeId
   (CASSANDRA-2953)
 * add paging to get_count (CASSANDRA-2894)
 * fix "short reads" in [multi]get (CASSANDRA-2643, 3157, 3192)
 * add optional compression for sstables (CASSANDRA-47, 2994, 3001, 3128)
 * add scheduler JMX metrics (CASSANDRA-2962)
 * add block level checksum for compressed data (CASSANDRA-1717)
 * make column family backed column map pluggable and introduce unsynchronized
   ArrayList backed one to speedup reads (CASSANDRA-2843, 3165, 3205)
 * refactoring of the secondary index api (CASSANDRA-2982)
 * make CL > ONE reads wait for digest reconciliation before returning
   (CASSANDRA-2494)
 * fix missing logging for some exceptions (CASSANDRA-2061)
 * refactor and optimize ColumnFamilyStore.files(...) and Descriptor.fromFilename(String)
   and few other places responsible for work with SSTable files (CASSANDRA-3040)
 * Stop reading from sstables once we know we have the most recent columns,
   for query-by-name requests (CASSANDRA-2498)
 * Add query-by-column mode to stress.java (CASSANDRA-3064)
 * Add "install" command to cassandra.bat (CASSANDRA-292)
 * clean up KSMetadata, CFMetadata from unnecessary
   Thrift<->Avro conversion methods (CASSANDRA-3032)
 * Add timeouts to client request schedulers (CASSANDRA-3079, 3096)
 * Cli to use hashes rather than array of hashes for strategy options (CASSANDRA-3081)
 * LeveledCompactionStrategy (CASSANDRA-1608, 3085, 3110, 3087, 3145, 3154, 3182)
 * Improvements of the CLI `describe` command (CASSANDRA-2630)
 * reduce window where dropped CF sstables may not be deleted (CASSANDRA-2942)
 * Expose gossip/FD info to JMX (CASSANDRA-2806)
 * Fix streaming over SSL when compressed SSTable involved (CASSANDRA-3051)
 * Add support for pluggable secondary index implementations (CASSANDRA-3078)
 * remove compaction_thread_priority setting (CASSANDRA-3104)
 * generate hints for replicas that timeout, not just replicas that are known
   to be down before starting (CASSANDRA-2034)
 * Add throttling for internode streaming (CASSANDRA-3080)
 * make the repair of a range repair all replica (CASSANDRA-2610, 3194)
 * expose the ability to repair the first range (as returned by the
   partitioner) of a node (CASSANDRA-2606)
 * Streams Compression (CASSANDRA-3015)
 * add ability to use multiple threads during a single compaction
   (CASSANDRA-2901)
 * make AbstractBounds.normalize support overlapping ranges (CASSANDRA-2641)
 * fix of the CQL count() behavior (CASSANDRA-3068)
 * use TreeMap backed column families for the SSTable simple writers
   (CASSANDRA-3148)
 * fix inconsistency of the CLI syntax when {} should be used instead of [{}]
   (CASSANDRA-3119)
 * rename CQL type names to match expected SQL behavior (CASSANDRA-3149, 3031)
 * Arena-based allocation for memtables (CASSANDRA-2252, 3162, 3163, 3168)
 * Default RR chance to 0.1 (CASSANDRA-3169)
 * Add RowLevel support to secondary index API (CASSANDRA-3147)
 * Make SerializingCacheProvider the default if JNA is available (CASSANDRA-3183)
 * Fix backwards compatibilty for CQL memtable properties (CASSANDRA-3190)
 * Add five-minute delay before starting compactions on a restarted server
   (CASSANDRA-3181)
 * Reduce copies done for intra-host messages (CASSANDRA-1788, 3144)
 * support of compaction strategy option for stress.java (CASSANDRA-3204)
 * make memtable throughput and column count thresholds no-ops (CASSANDRA-2449)
 * Return schema information along with the resultSet in CQL (CASSANDRA-2734)
 * Add new DecimalType (CASSANDRA-2883)
 * Fix assertion error in RowRepairResolver (CASSANDRA-3156)
 * Reduce unnecessary high buffer sizes (CASSANDRA-3171)
 * Pluggable compaction strategy (CASSANDRA-1610)
 * Add new broadcast_address config option (CASSANDRA-2491)


0.8.7
 * Kill server on wrapped OOME such as from FileChannel.map (CASSANDRA-3201)
 * Allow using quotes in "USE <keyspace>;" CLI command (CASSANDRA-3208)
 * Log message when a full repair operation completes (CASSANDRA-3207)
 * Don't allow any cache loading exceptions to halt startup (CASSANDRA-3218)
 * Fix sstableloader --ignores option (CASSANDRA-3247)
 * File descriptor limit increased in packaging (CASSANDRA-3206)
 * Log a meaningfull warning when a node receive a message for a repair session
   that doesn't exist anymore (CASSANDRA-3256)
 * Fix FD leak when internode encryption is enabled (CASSANDRA-3257)
 * FBUtilities.hexToBytes(String) to throw NumberFormatException when string
   contains non-hex characters (CASSANDRA-3231)
 * Keep SimpleSnitch proximity ordering unchanged from what the Strategy
   generates, as intended (CASSANDRA-3262)
 * remove Scrub from compactionstats when finished (CASSANDRA-3255)
 * Fix tool .bat files when CASSANDRA_HOME contains spaces (CASSANDRA-3258)
 * Force flush of status table when removing/updating token (CASSANDRA-3243)
 * Evict gossip state immediately when a token is taken over by a new IP (CASSANDRA-3259)
 * Fix bug where the failure detector can take too long to mark a host
   down (CASSANDRA-3273)
 * (Hadoop) allow wrapping ranges in queries (CASSANDRA-3137)
 * (Hadoop) check all interfaces for a match with split location
   before falling back to random replica (CASSANDRA-3211)
 * (Hadoop) Make Pig storage handle implements LoadMetadata (CASSANDRA-2777)
 * (Hadoop) Fix exception during PIG 'dump' (CASSANDRA-2810)
 * Fix stress COUNTER_GET option (CASSANDRA-3301)
 * Fix missing fields in CLI `show schema` output (CASSANDRA-3304)
 * Nodetool no longer leaks threads and closes JMX connections (CASSANDRA-3309)
 * fix truncate allowing data to be replayed post-restart (CASSANDRA-3297)
 * Move SimpleAuthority and SimpleAuthenticator to examples (CASSANDRA-2922)
 * Fix handling of tombstone by SSTableExport/Import (CASSANDRA-3357)
 * Fix transposition in cfHistograms (CASSANDRA-3222)
 * Allow using number as DC name when creating keyspace in CQL (CASSANDRA-3239)
 * Force flush of system table after updating/removing a token (CASSANDRA-3243)


0.8.6
 * revert CASSANDRA-2388
 * change TokenRange.endpoints back to listen/broadcast address to match
   pre-1777 behavior, and add TokenRange.rpc_endpoints instead (CASSANDRA-3187)
 * avoid trying to watch cassandra-topology.properties when loaded from jar
   (CASSANDRA-3138)
 * prevent users from creating keyspaces with LocalStrategy replication
   (CASSANDRA-3139)
 * fix CLI `show schema;` to output correct keyspace definition statement
   (CASSANDRA-3129)
 * CustomTThreadPoolServer to log TTransportException at DEBUG level
   (CASSANDRA-3142)
 * allow topology sort to work with non-unique rack names between 
   datacenters (CASSANDRA-3152)
 * Improve caching of same-version Messages on digest and repair paths
   (CASSANDRA-3158)
 * Randomize choice of first replica for counter increment (CASSANDRA-2890)
 * Fix using read_repair_chance instead of merge_shard_change (CASSANDRA-3202)
 * Avoid streaming data to nodes that already have it, on move as well as
   decommission (CASSANDRA-3041)
 * Fix divide by zero error in GCInspector (CASSANDRA-3164)
 * allow quoting of the ColumnFamily name in CLI `create column family`
   statement (CASSANDRA-3195)
 * Fix rolling upgrade from 0.7 to 0.8 problem (CASSANDRA-3166)
 * Accomodate missing encryption_options in IncomingTcpConnection.stream
   (CASSANDRA-3212)


0.8.5
 * fix NPE when encryption_options is unspecified (CASSANDRA-3007)
 * include column name in validation failure exceptions (CASSANDRA-2849)
 * make sure truncate clears out the commitlog so replay won't re-
   populate with truncated data (CASSANDRA-2950)
 * fix NPE when debug logging is enabled and dropped CF is present
   in a commitlog segment (CASSANDRA-3021)
 * fix cassandra.bat when CASSANDRA_HOME contains spaces (CASSANDRA-2952)
 * fix to SSTableSimpleUnsortedWriter bufferSize calculation (CASSANDRA-3027)
 * make cleanup and normal compaction able to skip empty rows
   (rows containing nothing but expired tombstones) (CASSANDRA-3039)
 * work around native memory leak in com.sun.management.GarbageCollectorMXBean
   (CASSANDRA-2868)
 * validate that column names in column_metadata are not equal to key_alias
   on create/update of the ColumnFamily and CQL 'ALTER' statement (CASSANDRA-3036)
 * return an InvalidRequestException if an indexed column is assigned
   a value larger than 64KB (CASSANDRA-3057)
 * fix of numeric-only and string column names handling in CLI "drop index" 
   (CASSANDRA-3054)
 * prune index scan resultset back to original request for lazy
   resultset expansion case (CASSANDRA-2964)
 * (Hadoop) fail jobs when Cassandra node has failed but TaskTracker
   has not (CASSANDRA-2388)
 * fix dynamic snitch ignoring nodes when read_repair_chance is zero
   (CASSANDRA-2662)
 * avoid retaining references to dropped CFS objects in 
   CompactionManager.estimatedCompactions (CASSANDRA-2708)
 * expose rpc timeouts per host in MessagingServiceMBean (CASSANDRA-2941)
 * avoid including cwd in classpath for deb and rpm packages (CASSANDRA-2881)
 * remove gossip state when a new IP takes over a token (CASSANDRA-3071)
 * allow sstable2json to work on index sstable files (CASSANDRA-3059)
 * always hint counters (CASSANDRA-3099)
 * fix log4j initialization in EmbeddedCassandraService (CASSANDRA-2857)
 * remove gossip state when a new IP takes over a token (CASSANDRA-3071)
 * work around native memory leak in com.sun.management.GarbageCollectorMXBean
    (CASSANDRA-2868)
 * fix UnavailableException with writes at CL.EACH_QUORM (CASSANDRA-3084)
 * fix parsing of the Keyspace and ColumnFamily names in numeric
   and string representations in CLI (CASSANDRA-3075)
 * fix corner cases in Range.differenceToFetch (CASSANDRA-3084)
 * fix ip address String representation in the ring cache (CASSANDRA-3044)
 * fix ring cache compatibility when mixing pre-0.8.4 nodes with post-
   in the same cluster (CASSANDRA-3023)
 * make repair report failure when a node participating dies (instead of
   hanging forever) (CASSANDRA-2433)
 * fix handling of the empty byte buffer by ReversedType (CASSANDRA-3111)
 * Add validation that Keyspace names are case-insensitively unique (CASSANDRA-3066)
 * catch invalid key_validation_class before instantiating UpdateColumnFamily (CASSANDRA-3102)
 * make Range and Bounds objects client-safe (CASSANDRA-3108)
 * optionally skip log4j configuration (CASSANDRA-3061)
 * bundle sstableloader with the debian package (CASSANDRA-3113)
 * don't try to build secondary indexes when there is none (CASSANDRA-3123)
 * improve SSTableSimpleUnsortedWriter speed for large rows (CASSANDRA-3122)
 * handle keyspace arguments correctly in nodetool snapshot (CASSANDRA-3038)
 * Fix SSTableImportTest on windows (CASSANDRA-3043)
 * expose compactionThroughputMbPerSec through JMX (CASSANDRA-3117)
 * log keyspace and CF of large rows being compacted


0.8.4
 * change TokenRing.endpoints to be a list of rpc addresses instead of 
   listen/broadcast addresses (CASSANDRA-1777)
 * include files-to-be-streamed in StreamInSession.getSources (CASSANDRA-2972)
 * use JAVA env var in cassandra-env.sh (CASSANDRA-2785, 2992)
 * avoid doing read for no-op replicate-on-write at CL=1 (CASSANDRA-2892)
 * refuse counter write for CL.ANY (CASSANDRA-2990)
 * switch back to only logging recent dropped messages (CASSANDRA-3004)
 * always deserialize RowMutation for counters (CASSANDRA-3006)
 * ignore saved replication_factor strategy_option for NTS (CASSANDRA-3011)
 * make sure pre-truncate CL segments are discarded (CASSANDRA-2950)


0.8.3
 * add ability to drop local reads/writes that are going to timeout
   (CASSANDRA-2943)
 * revamp token removal process, keep gossip states for 3 days (CASSANDRA-2496)
 * don't accept extra args for 0-arg nodetool commands (CASSANDRA-2740)
 * log unavailableexception details at debug level (CASSANDRA-2856)
 * expose data_dir though jmx (CASSANDRA-2770)
 * don't include tmp files as sstable when create cfs (CASSANDRA-2929)
 * log Java classpath on startup (CASSANDRA-2895)
 * keep gossipped version in sync with actual on migration coordinator 
   (CASSANDRA-2946)
 * use lazy initialization instead of class initialization in NodeId
   (CASSANDRA-2953)
 * check column family validity in nodetool repair (CASSANDRA-2933)
 * speedup bytes to hex conversions dramatically (CASSANDRA-2850)
 * Flush memtables on shutdown when durable writes are disabled 
   (CASSANDRA-2958)
 * improved POSIX compatibility of start scripts (CASsANDRA-2965)
 * add counter support to Hadoop InputFormat (CASSANDRA-2981)
 * fix bug where dirty commitlog segments were removed (and avoid keeping 
   segments with no post-flush activity permanently dirty) (CASSANDRA-2829)
 * fix throwing exception with batch mutation of counter super columns
   (CASSANDRA-2949)
 * ignore system tables during repair (CASSANDRA-2979)
 * throw exception when NTS is given replication_factor as an option
   (CASSANDRA-2960)
 * fix assertion error during compaction of counter CFs (CASSANDRA-2968)
 * avoid trying to create index names, when no index exists (CASSANDRA-2867)
 * don't sample the system table when choosing a bootstrap token
   (CASSANDRA-2825)
 * gossiper notifies of local state changes (CASSANDRA-2948)
 * add asynchronous and half-sync/half-async (hsha) thrift servers 
   (CASSANDRA-1405)
 * fix potential use of free'd native memory in SerializingCache 
   (CASSANDRA-2951)
 * prune index scan resultset back to original request for lazy
   resultset expansion case (CASSANDRA-2964)
 * (Hadoop) fail jobs when Cassandra node has failed but TaskTracker
    has not (CASSANDRA-2388)


0.8.2
 * CQL: 
   - include only one row per unique key for IN queries (CASSANDRA-2717)
   - respect client timestamp on full row deletions (CASSANDRA-2912)
 * improve thread-safety in StreamOutSession (CASSANDRA-2792)
 * allow deleting a row and updating indexed columns in it in the
   same mutation (CASSANDRA-2773)
 * Expose number of threads blocked on submitting memtable to flush
   in JMX (CASSANDRA-2817)
 * add ability to return "endpoints" to nodetool (CASSANDRA-2776)
 * Add support for multiple (comma-delimited) coordinator addresses
   to ColumnFamilyInputFormat (CASSANDRA-2807)
 * fix potential NPE while scheduling read repair for range slice
   (CASSANDRA-2823)
 * Fix race in SystemTable.getCurrentLocalNodeId (CASSANDRA-2824)
 * Correctly set default for replicate_on_write (CASSANDRA-2835)
 * improve nodetool compactionstats formatting (CASSANDRA-2844)
 * fix index-building status display (CASSANDRA-2853)
 * fix CLI perpetuating obsolete KsDef.replication_factor (CASSANDRA-2846)
 * improve cli treatment of multiline comments (CASSANDRA-2852)
 * handle row tombstones correctly in EchoedRow (CASSANDRA-2786)
 * add MessagingService.get[Recently]DroppedMessages and
   StorageService.getExceptionCount (CASSANDRA-2804)
 * fix possibility of spurious UnavailableException for LOCAL_QUORUM
   reads with dynamic snitch + read repair disabled (CASSANDRA-2870)
 * add ant-optional as dependence for the debian package (CASSANDRA-2164)
 * add option to specify limit for get_slice in the CLI (CASSANDRA-2646)
 * decrease HH page size (CASSANDRA-2832)
 * reset cli keyspace after dropping the current one (CASSANDRA-2763)
 * add KeyRange option to Hadoop inputformat (CASSANDRA-1125)
 * fix protocol versioning (CASSANDRA-2818, 2860)
 * support spaces in path to log4j configuration (CASSANDRA-2383)
 * avoid including inferred types in CF update (CASSANDRA-2809)
 * fix JMX bulkload call (CASSANDRA-2908)
 * fix updating KS with durable_writes=false (CASSANDRA-2907)
 * add simplified facade to SSTableWriter for bulk loading use
   (CASSANDRA-2911)
 * fix re-using index CF sstable names after drop/recreate (CASSANDRA-2872)
 * prepend CF to default index names (CASSANDRA-2903)
 * fix hint replay (CASSANDRA-2928)
 * Properly synchronize repair's merkle tree computation (CASSANDRA-2816)


0.8.1
 * CQL:
   - support for insert, delete in BATCH (CASSANDRA-2537)
   - support for IN to SELECT, UPDATE (CASSANDRA-2553)
   - timestamp support for INSERT, UPDATE, and BATCH (CASSANDRA-2555)
   - TTL support (CASSANDRA-2476)
   - counter support (CASSANDRA-2473)
   - ALTER COLUMNFAMILY (CASSANDRA-1709)
   - DROP INDEX (CASSANDRA-2617)
   - add SCHEMA/TABLE as aliases for KS/CF (CASSANDRA-2743)
   - server handles wait-for-schema-agreement (CASSANDRA-2756)
   - key alias support (CASSANDRA-2480)
 * add support for comparator parameters and a generic ReverseType
   (CASSANDRA-2355)
 * add CompositeType and DynamicCompositeType (CASSANDRA-2231)
 * optimize batches containing multiple updates to the same row
   (CASSANDRA-2583)
 * adjust hinted handoff page size to avoid OOM with large columns 
   (CASSANDRA-2652)
 * mark BRAF buffer invalid post-flush so we don't re-flush partial
   buffers again, especially on CL writes (CASSANDRA-2660)
 * add DROP INDEX support to CLI (CASSANDRA-2616)
 * don't perform HH to client-mode [storageproxy] nodes (CASSANDRA-2668)
 * Improve forceDeserialize/getCompactedRow encapsulation (CASSANDRA-2659)
 * Don't write CounterUpdateColumn to disk in tests (CASSANDRA-2650)
 * Add sstable bulk loading utility (CASSANDRA-1278)
 * avoid replaying hints to dropped columnfamilies (CASSANDRA-2685)
 * add placeholders for missing rows in range query pseudo-RR (CASSANDRA-2680)
 * remove no-op HHOM.renameHints (CASSANDRA-2693)
 * clone super columns to avoid modifying them during flush (CASSANDRA-2675)
 * allow writes to bypass the commitlog for certain keyspaces (CASSANDRA-2683)
 * avoid NPE when bypassing commitlog during memtable flush (CASSANDRA-2781)
 * Added support for making bootstrap retry if nodes flap (CASSANDRA-2644)
 * Added statusthrift to nodetool to report if thrift server is running (CASSANDRA-2722)
 * Fixed rows being cached if they do not exist (CASSANDRA-2723)
 * Support passing tableName and cfName to RowCacheProviders (CASSANDRA-2702)
 * close scrub file handles (CASSANDRA-2669)
 * throttle migration replay (CASSANDRA-2714)
 * optimize column serializer creation (CASSANDRA-2716)
 * Added support for making bootstrap retry if nodes flap (CASSANDRA-2644)
 * Added statusthrift to nodetool to report if thrift server is running
   (CASSANDRA-2722)
 * Fixed rows being cached if they do not exist (CASSANDRA-2723)
 * fix truncate/compaction race (CASSANDRA-2673)
 * workaround large resultsets causing large allocation retention
   by nio sockets (CASSANDRA-2654)
 * fix nodetool ring use with Ec2Snitch (CASSANDRA-2733)
 * fix removing columns and subcolumns that are supressed by a row or
   supercolumn tombstone during replica resolution (CASSANDRA-2590)
 * support sstable2json against snapshot sstables (CASSANDRA-2386)
 * remove active-pull schema requests (CASSANDRA-2715)
 * avoid marking entire list of sstables as actively being compacted
   in multithreaded compaction (CASSANDRA-2765)
 * seek back after deserializing a row to update cache with (CASSANDRA-2752)
 * avoid skipping rows in scrub for counter column family (CASSANDRA-2759)
 * fix ConcurrentModificationException in repair when dealing with 0.7 node
   (CASSANDRA-2767)
 * use threadsafe collections for StreamInSession (CASSANDRA-2766)
 * avoid infinite loop when creating merkle tree (CASSANDRA-2758)
 * avoids unmarking compacting sstable prematurely in cleanup (CASSANDRA-2769)
 * fix NPE when the commit log is bypassed (CASSANDRA-2718)
 * don't throw an exception in SS.isRPCServerRunning (CASSANDRA-2721)
 * make stress.jar executable (CASSANDRA-2744)
 * add daemon mode to java stress (CASSANDRA-2267)
 * expose the DC and rack of a node through JMX and nodetool ring (CASSANDRA-2531)
 * fix cache mbean getSize (CASSANDRA-2781)
 * Add Date, Float, Double, and Boolean types (CASSANDRA-2530)
 * Add startup flag to renew counter node id (CASSANDRA-2788)
 * add jamm agent to cassandra.bat (CASSANDRA-2787)
 * fix repair hanging if a neighbor has nothing to send (CASSANDRA-2797)
 * purge tombstone even if row is in only one sstable (CASSANDRA-2801)
 * Fix wrong purge of deleted cf during compaction (CASSANDRA-2786)
 * fix race that could result in Hadoop writer failing to throw an
   exception encountered after close() (CASSANDRA-2755)
 * fix scan wrongly throwing assertion error (CASSANDRA-2653)
 * Always use even distribution for merkle tree with RandomPartitionner
   (CASSANDRA-2841)
 * fix describeOwnership for OPP (CASSANDRA-2800)
 * ensure that string tokens do not contain commas (CASSANDRA-2762)


0.8.0-final
 * fix CQL grammar warning and cqlsh regression from CASSANDRA-2622
 * add ant generate-cql-html target (CASSANDRA-2526)
 * update CQL consistency levels (CASSANDRA-2566)
 * debian packaging fixes (CASSANDRA-2481, 2647)
 * fix UUIDType, IntegerType for direct buffers (CASSANDRA-2682, 2684)
 * switch to native Thrift for Hadoop map/reduce (CASSANDRA-2667)
 * fix StackOverflowError when building from eclipse (CASSANDRA-2687)
 * only provide replication_factor to strategy_options "help" for
   SimpleStrategy, OldNetworkTopologyStrategy (CASSANDRA-2678, 2713)
 * fix exception adding validators to non-string columns (CASSANDRA-2696)
 * avoid instantiating DatabaseDescriptor in JDBC (CASSANDRA-2694)
 * fix potential stack overflow during compaction (CASSANDRA-2626)
 * clone super columns to avoid modifying them during flush (CASSANDRA-2675)
 * reset underlying iterator in EchoedRow constructor (CASSANDRA-2653)


0.8.0-rc1
 * faster flushes and compaction from fixing excessively pessimistic 
   rebuffering in BRAF (CASSANDRA-2581)
 * fix returning null column values in the python cql driver (CASSANDRA-2593)
 * fix merkle tree splitting exiting early (CASSANDRA-2605)
 * snapshot_before_compaction directory name fix (CASSANDRA-2598)
 * Disable compaction throttling during bootstrap (CASSANDRA-2612) 
 * fix CQL treatment of > and < operators in range slices (CASSANDRA-2592)
 * fix potential double-application of counter updates on commitlog replay
   by moving replay position from header to sstable metadata (CASSANDRA-2419)
 * JDBC CQL driver exposes getColumn for access to timestamp
 * JDBC ResultSetMetadata properties added to AbstractType
 * r/m clustertool (CASSANDRA-2607)
 * add support for presenting row key as a column in CQL result sets 
   (CASSANDRA-2622)
 * Don't allow {LOCAL|EACH}_QUORUM unless strategy is NTS (CASSANDRA-2627)
 * validate keyspace strategy_options during CQL create (CASSANDRA-2624)
 * fix empty Result with secondary index when limit=1 (CASSANDRA-2628)
 * Fix regression where bootstrapping a node with no schema fails
   (CASSANDRA-2625)
 * Allow removing LocationInfo sstables (CASSANDRA-2632)
 * avoid attempting to replay mutations from dropped keyspaces (CASSANDRA-2631)
 * avoid using cached position of a key when GT is requested (CASSANDRA-2633)
 * fix counting bloom filter true positives (CASSANDRA-2637)
 * initialize local ep state prior to gossip startup if needed (CASSANDRA-2638)
 * fix counter increment lost after restart (CASSANDRA-2642)
 * add quote-escaping via backslash to CLI (CASSANDRA-2623)
 * fix pig example script (CASSANDRA-2487)
 * fix dynamic snitch race in adding latencies (CASSANDRA-2618)
 * Start/stop cassandra after more important services such as mdadm in
   debian packaging (CASSANDRA-2481)


0.8.0-beta2
 * fix NPE compacting index CFs (CASSANDRA-2528)
 * Remove checking all column families on startup for compaction candidates 
   (CASSANDRA-2444)
 * validate CQL create keyspace options (CASSANDRA-2525)
 * fix nodetool setcompactionthroughput (CASSANDRA-2550)
 * move	gossip heartbeat back to its own thread (CASSANDRA-2554)
 * validate cql TRUNCATE columnfamily before truncating (CASSANDRA-2570)
 * fix batch_mutate for mixed standard-counter mutations (CASSANDRA-2457)
 * disallow making schema changes to system keyspace (CASSANDRA-2563)
 * fix sending mutation messages multiple times (CASSANDRA-2557)
 * fix incorrect use of NBHM.size in ReadCallback that could cause
   reads to time out even when responses were received (CASSANDRA-2552)
 * trigger read repair correctly for LOCAL_QUORUM reads (CASSANDRA-2556)
 * Allow configuring the number of compaction thread (CASSANDRA-2558)
 * forceUserDefinedCompaction will attempt to compact what it is given
   even if the pessimistic estimate is that there is not enough disk space;
   automatic compactions will only compact 2 or more sstables (CASSANDRA-2575)
 * refuse to apply migrations with older timestamps than the current 
   schema (CASSANDRA-2536)
 * remove unframed Thrift transport option
 * include indexes in snapshots (CASSANDRA-2596)
 * improve ignoring of obsolete mutations in index maintenance (CASSANDRA-2401)
 * recognize attempt to drop just the index while leaving the column
   definition alone (CASSANDRA-2619)
  

0.8.0-beta1
 * remove Avro RPC support (CASSANDRA-926)
 * support for columns that act as incr/decr counters 
   (CASSANDRA-1072, 1937, 1944, 1936, 2101, 2093, 2288, 2105, 2384, 2236, 2342,
   2454)
 * CQL (CASSANDRA-1703, 1704, 1705, 1706, 1707, 1708, 1710, 1711, 1940, 
   2124, 2302, 2277, 2493)
 * avoid double RowMutation serialization on write path (CASSANDRA-1800)
 * make NetworkTopologyStrategy the default (CASSANDRA-1960)
 * configurable internode encryption (CASSANDRA-1567, 2152)
 * human readable column names in sstable2json output (CASSANDRA-1933)
 * change default JMX port to 7199 (CASSANDRA-2027)
 * backwards compatible internal messaging (CASSANDRA-1015)
 * atomic switch of memtables and sstables (CASSANDRA-2284)
 * add pluggable SeedProvider (CASSANDRA-1669)
 * Fix clustertool to not throw exception when calling get_endpoints (CASSANDRA-2437)
 * upgrade to thrift 0.6 (CASSANDRA-2412) 
 * repair works on a token range instead of full ring (CASSANDRA-2324)
 * purge tombstones from row cache (CASSANDRA-2305)
 * push replication_factor into strategy_options (CASSANDRA-1263)
 * give snapshots the same name on each node (CASSANDRA-1791)
 * remove "nodetool loadbalance" (CASSANDRA-2448)
 * multithreaded compaction (CASSANDRA-2191)
 * compaction throttling (CASSANDRA-2156)
 * add key type information and alias (CASSANDRA-2311, 2396)
 * cli no longer divides read_repair_chance by 100 (CASSANDRA-2458)
 * made CompactionInfo.getTaskType return an enum (CASSANDRA-2482)
 * add a server-wide cap on measured memtable memory usage and aggressively
   flush to keep under that threshold (CASSANDRA-2006)
 * add unified UUIDType (CASSANDRA-2233)
 * add off-heap row cache support (CASSANDRA-1969)


0.7.5
 * improvements/fixes to PIG driver (CASSANDRA-1618, CASSANDRA-2387,
   CASSANDRA-2465, CASSANDRA-2484)
 * validate index names (CASSANDRA-1761)
 * reduce contention on Table.flusherLock (CASSANDRA-1954)
 * try harder to detect failures during streaming, cleaning up temporary
   files more reliably (CASSANDRA-2088)
 * shut down server for OOM on a Thrift thread (CASSANDRA-2269)
 * fix tombstone handling in repair and sstable2json (CASSANDRA-2279)
 * preserve version when streaming data from old sstables (CASSANDRA-2283)
 * don't start repair if a neighboring node is marked as dead (CASSANDRA-2290)
 * purge tombstones from row cache (CASSANDRA-2305)
 * Avoid seeking when sstable2json exports the entire file (CASSANDRA-2318)
 * clear Built flag in system table when dropping an index (CASSANDRA-2320)
 * don't allow arbitrary argument for stress.java (CASSANDRA-2323)
 * validate values for index predicates in get_indexed_slice (CASSANDRA-2328)
 * queue secondary indexes for flush before the parent (CASSANDRA-2330)
 * allow job configuration to set the CL used in Hadoop jobs (CASSANDRA-2331)
 * add memtable_flush_queue_size defaulting to 4 (CASSANDRA-2333)
 * Allow overriding of initial_token, storage_port and rpc_port from system
   properties (CASSANDRA-2343)
 * fix comparator used for non-indexed secondary expressions in index scan
   (CASSANDRA-2347)
 * ensure size calculation and write phase of large-row compaction use
   the same threshold for TTL expiration (CASSANDRA-2349)
 * fix race when iterating CFs during add/drop (CASSANDRA-2350)
 * add ConsistencyLevel command to CLI (CASSANDRA-2354)
 * allow negative numbers in the cli (CASSANDRA-2358)
 * hard code serialVersionUID for tokens class (CASSANDRA-2361)
 * fix potential infinite loop in ByteBufferUtil.inputStream (CASSANDRA-2365)
 * fix encoding bugs in HintedHandoffManager, SystemTable when default
   charset is not UTF8 (CASSANDRA-2367)
 * avoids having removed node reappearing in Gossip (CASSANDRA-2371)
 * fix incorrect truncation of long to int when reading columns via block
   index (CASSANDRA-2376)
 * fix NPE during stream session (CASSANDRA-2377)
 * fix race condition that could leave orphaned data files when dropping CF or
   KS (CASSANDRA-2381)
 * fsync statistics component on write (CASSANDRA-2382)
 * fix duplicate results from CFS.scan (CASSANDRA-2406)
 * add IntegerType to CLI help (CASSANDRA-2414)
 * avoid caching token-only decoratedkeys (CASSANDRA-2416)
 * convert mmap assertion to if/throw so scrub can catch it (CASSANDRA-2417)
 * don't overwrite gc log (CASSANDR-2418)
 * invalidate row cache for streamed row to avoid inconsitencies
   (CASSANDRA-2420)
 * avoid copies in range/index scans (CASSANDRA-2425)
 * make sure we don't wipe data during cleanup if the node has not join
   the ring (CASSANDRA-2428)
 * Try harder to close files after compaction (CASSANDRA-2431)
 * re-set bootstrapped flag after move finishes (CASSANDRA-2435)
 * display validation_class in CLI 'describe keyspace' (CASSANDRA-2442)
 * make cleanup compactions cleanup the row cache (CASSANDRA-2451)
 * add column fields validation to scrub (CASSANDRA-2460)
 * use 64KB flush buffer instead of in_memory_compaction_limit (CASSANDRA-2463)
 * fix backslash substitutions in CLI (CASSANDRA-2492)
 * disable cache saving for system CFS (CASSANDRA-2502)
 * fixes for verifying destination availability under hinted conditions
   so UE can be thrown intead of timing out (CASSANDRA-2514)
 * fix update of validation class in column metadata (CASSANDRA-2512)
 * support LOCAL_QUORUM, EACH_QUORUM CLs outside of NTS (CASSANDRA-2516)
 * preserve version when streaming data from old sstables (CASSANDRA-2283)
 * fix backslash substitutions in CLI (CASSANDRA-2492)
 * count a row deletion as one operation towards memtable threshold 
   (CASSANDRA-2519)
 * support LOCAL_QUORUM, EACH_QUORUM CLs outside of NTS (CASSANDRA-2516)


0.7.4
 * add nodetool join command (CASSANDRA-2160)
 * fix secondary indexes on pre-existing or streamed data (CASSANDRA-2244)
 * initialize endpoint in gossiper earlier (CASSANDRA-2228)
 * add ability to write to Cassandra from Pig (CASSANDRA-1828)
 * add rpc_[min|max]_threads (CASSANDRA-2176)
 * add CL.TWO, CL.THREE (CASSANDRA-2013)
 * avoid exporting an un-requested row in sstable2json, when exporting 
   a key that does not exist (CASSANDRA-2168)
 * add incremental_backups option (CASSANDRA-1872)
 * add configurable row limit to Pig loadfunc (CASSANDRA-2276)
 * validate column values in batches as well as single-Column inserts
   (CASSANDRA-2259)
 * move sample schema from cassandra.yaml to schema-sample.txt,
   a cli scripts (CASSANDRA-2007)
 * avoid writing empty rows when scrubbing tombstoned rows (CASSANDRA-2296)
 * fix assertion error in range and index scans for CL < ALL
   (CASSANDRA-2282)
 * fix commitlog replay when flush position refers to data that didn't
   get synced before server died (CASSANDRA-2285)
 * fix fd leak in sstable2json with non-mmap'd i/o (CASSANDRA-2304)
 * reduce memory use during streaming of multiple sstables (CASSANDRA-2301)
 * purge tombstoned rows from cache after GCGraceSeconds (CASSANDRA-2305)
 * allow zero replicas in a NTS datacenter (CASSANDRA-1924)
 * make range queries respect snitch for local replicas (CASSANDRA-2286)
 * fix HH delivery when column index is larger than 2GB (CASSANDRA-2297)
 * make 2ary indexes use parent CF flush thresholds during initial build
   (CASSANDRA-2294)
 * update memtable_throughput to be a long (CASSANDRA-2158)


0.7.3
 * Keep endpoint state until aVeryLongTime (CASSANDRA-2115)
 * lower-latency read repair (CASSANDRA-2069)
 * add hinted_handoff_throttle_delay_in_ms option (CASSANDRA-2161)
 * fixes for cache save/load (CASSANDRA-2172, -2174)
 * Handle whole-row deletions in CFOutputFormat (CASSANDRA-2014)
 * Make memtable_flush_writers flush in parallel (CASSANDRA-2178)
 * Add compaction_preheat_key_cache option (CASSANDRA-2175)
 * refactor stress.py to have only one copy of the format string 
   used for creating row keys (CASSANDRA-2108)
 * validate index names for \w+ (CASSANDRA-2196)
 * Fix Cassandra cli to respect timeout if schema does not settle 
   (CASSANDRA-2187)
 * fix for compaction and cleanup writing old-format data into new-version 
   sstable (CASSANDRA-2211, -2216)
 * add nodetool scrub (CASSANDRA-2217, -2240)
 * fix sstable2json large-row pagination (CASSANDRA-2188)
 * fix EOFing on requests for the last bytes in a file (CASSANDRA-2213)
 * fix BufferedRandomAccessFile bugs (CASSANDRA-2218, -2241)
 * check for memtable flush_after_mins exceeded every 10s (CASSANDRA-2183)
 * fix cache saving on Windows (CASSANDRA-2207)
 * add validateSchemaAgreement call + synchronization to schema
   modification operations (CASSANDRA-2222)
 * fix for reversed slice queries on large rows (CASSANDRA-2212)
 * fat clients were writing local data (CASSANDRA-2223)
 * set DEFAULT_MEMTABLE_LIFETIME_IN_MINS to 24h
 * improve detection and cleanup of partially-written sstables 
   (CASSANDRA-2206)
 * fix supercolumn de/serialization when subcolumn comparator is different
   from supercolumn's (CASSANDRA-2104)
 * fix starting up on Windows when CASSANDRA_HOME contains whitespace
   (CASSANDRA-2237)
 * add [get|set][row|key]cacheSavePeriod to JMX (CASSANDRA-2100)
 * fix Hadoop ColumnFamilyOutputFormat dropping of mutations
   when batch fills up (CASSANDRA-2255)
 * move file deletions off of scheduledtasks executor (CASSANDRA-2253)


0.7.2
 * copy DecoratedKey.key when inserting into caches to avoid retaining
   a reference to the underlying buffer (CASSANDRA-2102)
 * format subcolumn names with subcomparator (CASSANDRA-2136)
 * fix column bloom filter deserialization (CASSANDRA-2165)


0.7.1
 * refactor MessageDigest creation code. (CASSANDRA-2107)
 * buffer network stack to avoid inefficient small TCP messages while avoiding
   the nagle/delayed ack problem (CASSANDRA-1896)
 * check log4j configuration for changes every 10s (CASSANDRA-1525, 1907)
 * more-efficient cross-DC replication (CASSANDRA-1530, -2051, -2138)
 * avoid polluting page cache with commitlog or sstable writes
   and seq scan operations (CASSANDRA-1470)
 * add RMI authentication options to nodetool (CASSANDRA-1921)
 * make snitches configurable at runtime (CASSANDRA-1374)
 * retry hadoop split requests on connection failure (CASSANDRA-1927)
 * implement describeOwnership for BOP, COPP (CASSANDRA-1928)
 * make read repair behave as expected for ConsistencyLevel > ONE
   (CASSANDRA-982, 2038)
 * distributed test harness (CASSANDRA-1859, 1964)
 * reduce flush lock contention (CASSANDRA-1930)
 * optimize supercolumn deserialization (CASSANDRA-1891)
 * fix CFMetaData.apply to only compare objects of the same class 
   (CASSANDRA-1962)
 * allow specifying specific SSTables to compact from JMX (CASSANDRA-1963)
 * fix race condition in MessagingService.targets (CASSANDRA-1959, 2094, 2081)
 * refuse to open sstables from a future version (CASSANDRA-1935)
 * zero-copy reads (CASSANDRA-1714)
 * fix copy bounds for word Text in wordcount demo (CASSANDRA-1993)
 * fixes for contrib/javautils (CASSANDRA-1979)
 * check more frequently for memtable expiration (CASSANDRA-2000)
 * fix writing SSTable column count statistics (CASSANDRA-1976)
 * fix streaming of multiple CFs during bootstrap (CASSANDRA-1992)
 * explicitly set JVM GC new generation size with -Xmn (CASSANDRA-1968)
 * add short options for CLI flags (CASSANDRA-1565)
 * make keyspace argument to "describe keyspace" in CLI optional
   when authenticated to keyspace already (CASSANDRA-2029)
 * added option to specify -Dcassandra.join_ring=false on startup
   to allow "warm spare" nodes or performing JMX maintenance before
   joining the ring (CASSANDRA-526)
 * log migrations at INFO (CASSANDRA-2028)
 * add CLI verbose option in file mode (CASSANDRA-2030)
 * add single-line "--" comments to CLI (CASSANDRA-2032)
 * message serialization tests (CASSANDRA-1923)
 * switch from ivy to maven-ant-tasks (CASSANDRA-2017)
 * CLI attempts to block for new schema to propagate (CASSANDRA-2044)
 * fix potential overflow in nodetool cfstats (CASSANDRA-2057)
 * add JVM shutdownhook to sync commitlog (CASSANDRA-1919)
 * allow nodes to be up without being part of  normal traffic (CASSANDRA-1951)
 * fix CLI "show keyspaces" with null options on NTS (CASSANDRA-2049)
 * fix possible ByteBuffer race conditions (CASSANDRA-2066)
 * reduce garbage generated by MessagingService to prevent load spikes
   (CASSANDRA-2058)
 * fix math in RandomPartitioner.describeOwnership (CASSANDRA-2071)
 * fix deletion of sstable non-data components (CASSANDRA-2059)
 * avoid blocking gossip while deleting handoff hints (CASSANDRA-2073)
 * ignore messages from newer versions, keep track of nodes in gossip 
   regardless of version (CASSANDRA-1970)
 * cache writing moved to CompactionManager to reduce i/o contention and
   updated to use non-cache-polluting writes (CASSANDRA-2053)
 * page through large rows when exporting to JSON (CASSANDRA-2041)
 * add flush_largest_memtables_at and reduce_cache_sizes_at options
   (CASSANDRA-2142)
 * add cli 'describe cluster' command (CASSANDRA-2127)
 * add cli support for setting username/password at 'connect' command 
   (CASSANDRA-2111)
 * add -D option to Stress.java to allow reading hosts from a file 
   (CASSANDRA-2149)
 * bound hints CF throughput between 32M and 256M (CASSANDRA-2148)
 * continue starting when invalid saved cache entries are encountered
   (CASSANDRA-2076)
 * add max_hint_window_in_ms option (CASSANDRA-1459)


0.7.0-final
 * fix offsets to ByteBuffer.get (CASSANDRA-1939)


0.7.0-rc4
 * fix cli crash after backgrounding (CASSANDRA-1875)
 * count timeouts in storageproxy latencies, and include latency 
   histograms in StorageProxyMBean (CASSANDRA-1893)
 * fix CLI get recognition of supercolumns (CASSANDRA-1899)
 * enable keepalive on intra-cluster sockets (CASSANDRA-1766)
 * count timeouts towards dynamicsnitch latencies (CASSANDRA-1905)
 * Expose index-building status in JMX + cli schema description
   (CASSANDRA-1871)
 * allow [LOCAL|EACH]_QUORUM to be used with non-NetworkTopology 
   replication Strategies
 * increased amount of index locks for faster commitlog replay
 * collect secondary index tombstones immediately (CASSANDRA-1914)
 * revert commitlog changes from #1780 (CASSANDRA-1917)
 * change RandomPartitioner min token to -1 to avoid collision w/
   tokens on actual nodes (CASSANDRA-1901)
 * examine the right nibble when validating TimeUUID (CASSANDRA-1910)
 * include secondary indexes in cleanup (CASSANDRA-1916)
 * CFS.scrubDataDirectories should also cleanup invalid secondary indexes
   (CASSANDRA-1904)
 * ability to disable/enable gossip on nodes to force them down
   (CASSANDRA-1108)


0.7.0-rc3
 * expose getNaturalEndpoints in StorageServiceMBean taking byte[]
   key; RMI cannot serialize ByteBuffer (CASSANDRA-1833)
 * infer org.apache.cassandra.locator for replication strategy classes
   when not otherwise specified
 * validation that generates less garbage (CASSANDRA-1814)
 * add TTL support to CLI (CASSANDRA-1838)
 * cli defaults to bytestype for subcomparator when creating
   column families (CASSANDRA-1835)
 * unregister index MBeans when index is dropped (CASSANDRA-1843)
 * make ByteBufferUtil.clone thread-safe (CASSANDRA-1847)
 * change exception for read requests during bootstrap from 
   InvalidRequest to Unavailable (CASSANDRA-1862)
 * respect row-level tombstones post-flush in range scans
   (CASSANDRA-1837)
 * ReadResponseResolver check digests against each other (CASSANDRA-1830)
 * return InvalidRequest when remove of subcolumn without supercolumn
   is requested (CASSANDRA-1866)
 * flush before repair (CASSANDRA-1748)
 * SSTableExport validates key order (CASSANDRA-1884)
 * large row support for SSTableExport (CASSANDRA-1867)
 * Re-cache hot keys post-compaction without hitting disk (CASSANDRA-1878)
 * manage read repair in coordinator instead of data source, to
   provide latency information to dynamic snitch (CASSANDRA-1873)


0.7.0-rc2
 * fix live-column-count of slice ranges including tombstoned supercolumn 
   with live subcolumn (CASSANDRA-1591)
 * rename o.a.c.internal.AntientropyStage -> AntiEntropyStage,
   o.a.c.request.Request_responseStage -> RequestResponseStage,
   o.a.c.internal.Internal_responseStage -> InternalResponseStage
 * add AbstractType.fromString (CASSANDRA-1767)
 * require index_type to be present when specifying index_name
   on ColumnDef (CASSANDRA-1759)
 * fix add/remove index bugs in CFMetadata (CASSANDRA-1768)
 * rebuild Strategy during system_update_keyspace (CASSANDRA-1762)
 * cli updates prompt to ... in continuation lines (CASSANDRA-1770)
 * support multiple Mutations per key in hadoop ColumnFamilyOutputFormat
   (CASSANDRA-1774)
 * improvements to Debian init script (CASSANDRA-1772)
 * use local classloader to check for version.properties (CASSANDRA-1778)
 * Validate that column names in column_metadata are valid for the
   defined comparator, and decode properly in cli (CASSANDRA-1773)
 * use cross-platform newlines in cli (CASSANDRA-1786)
 * add ExpiringColumn support to sstable import/export (CASSANDRA-1754)
 * add flush for each append to periodic commitlog mode; added
   periodic_without_flush option to disable this (CASSANDRA-1780)
 * close file handle used for post-flush truncate (CASSANDRA-1790)
 * various code cleanup (CASSANDRA-1793, -1794, -1795)
 * fix range queries against wrapped range (CASSANDRA-1781)
 * fix consistencylevel calculations for NetworkTopologyStrategy
   (CASSANDRA-1804)
 * cli support index type enum names (CASSANDRA-1810)
 * improved validation of column_metadata (CASSANDRA-1813)
 * reads at ConsistencyLevel > 1 throw UnavailableException
   immediately if insufficient live nodes exist (CASSANDRA-1803)
 * copy bytebuffers for local writes to avoid retaining the entire
   Thrift frame (CASSANDRA-1801)
 * fix NPE adding index to column w/o prior metadata (CASSANDRA-1764)
 * reduce fat client timeout (CASSANDRA-1730)
 * fix botched merge of CASSANDRA-1316


0.7.0-rc1
 * fix compaction and flush races with schema updates (CASSANDRA-1715)
 * add clustertool, config-converter, sstablekeys, and schematool 
   Windows .bat files (CASSANDRA-1723)
 * reject range queries received during bootstrap (CASSANDRA-1739)
 * fix wrapping-range queries on non-minimum token (CASSANDRA-1700)
 * add nodetool cfhistogram (CASSANDRA-1698)
 * limit repaired ranges to what the nodes have in common (CASSANDRA-1674)
 * index scan treats missing columns as not matching secondary
   expressions (CASSANDRA-1745)
 * Fix misuse of DataOutputBuffer.getData in AntiEntropyService
   (CASSANDRA-1729)
 * detect and warn when obsolete version of JNA is present (CASSANDRA-1760)
 * reduce fat client timeout (CASSANDRA-1730)
 * cleanup smallest CFs first to increase free temp space for larger ones
   (CASSANDRA-1811)
 * Update windows .bat files to work outside of main Cassandra
   directory (CASSANDRA-1713)
 * fix read repair regression from 0.6.7 (CASSANDRA-1727)
 * more-efficient read repair (CASSANDRA-1719)
 * fix hinted handoff replay (CASSANDRA-1656)
 * log type of dropped messages (CASSANDRA-1677)
 * upgrade to SLF4J 1.6.1
 * fix ByteBuffer bug in ExpiringColumn.updateDigest (CASSANDRA-1679)
 * fix IntegerType.getString (CASSANDRA-1681)
 * make -Djava.net.preferIPv4Stack=true the default (CASSANDRA-628)
 * add INTERNAL_RESPONSE verb to differentiate from responses related
   to client requests (CASSANDRA-1685)
 * log tpstats when dropping messages (CASSANDRA-1660)
 * include unreachable nodes in describeSchemaVersions (CASSANDRA-1678)
 * Avoid dropping messages off the client request path (CASSANDRA-1676)
 * fix jna errno reporting (CASSANDRA-1694)
 * add friendlier error for UnknownHostException on startup (CASSANDRA-1697)
 * include jna dependency in RPM package (CASSANDRA-1690)
 * add --skip-keys option to stress.py (CASSANDRA-1696)
 * improve cli handling of non-string keys and column names 
   (CASSANDRA-1701, -1693)
 * r/m extra subcomparator line in cli keyspaces output (CASSANDRA-1712)
 * add read repair chance to cli "show keyspaces"
 * upgrade to ConcurrentLinkedHashMap 1.1 (CASSANDRA-975)
 * fix index scan routing (CASSANDRA-1722)
 * fix tombstoning of supercolumns in range queries (CASSANDRA-1734)
 * clear endpoint cache after updating keyspace metadata (CASSANDRA-1741)
 * fix wrapping-range queries on non-minimum token (CASSANDRA-1700)
 * truncate includes secondary indexes (CASSANDRA-1747)
 * retain reference to PendingFile sstables (CASSANDRA-1749)
 * fix sstableimport regression (CASSANDRA-1753)
 * fix for bootstrap when no non-system tables are defined (CASSANDRA-1732)
 * handle replica unavailability in index scan (CASSANDRA-1755)
 * fix service initialization order deadlock (CASSANDRA-1756)
 * multi-line cli commands (CASSANDRA-1742)
 * fix race between snapshot and compaction (CASSANDRA-1736)
 * add listEndpointsPendingHints, deleteHintsForEndpoint JMX methods 
   (CASSANDRA-1551)


0.7.0-beta3
 * add strategy options to describe_keyspace output (CASSANDRA-1560)
 * log warning when using randomly generated token (CASSANDRA-1552)
 * re-organize JMX into .db, .net, .internal, .request (CASSANDRA-1217)
 * allow nodes to change IPs between restarts (CASSANDRA-1518)
 * remember ring state between restarts by default (CASSANDRA-1518)
 * flush index built flag so we can read it before log replay (CASSANDRA-1541)
 * lock row cache updates to prevent race condition (CASSANDRA-1293)
 * remove assertion causing rare (and harmless) error messages in
   commitlog (CASSANDRA-1330)
 * fix moving nodes with no keyspaces defined (CASSANDRA-1574)
 * fix unbootstrap when no data is present in a transfer range (CASSANDRA-1573)
 * take advantage of AVRO-495 to simplify our avro IDL (CASSANDRA-1436)
 * extend authorization hierarchy to column family (CASSANDRA-1554)
 * deletion support in secondary indexes (CASSANDRA-1571)
 * meaningful error message for invalid replication strategy class 
   (CASSANDRA-1566)
 * allow keyspace creation with RF > N (CASSANDRA-1428)
 * improve cli error handling (CASSANDRA-1580)
 * add cache save/load ability (CASSANDRA-1417, 1606, 1647)
 * add StorageService.getDrainProgress (CASSANDRA-1588)
 * Disallow bootstrap to an in-use token (CASSANDRA-1561)
 * Allow dynamic secondary index creation and destruction (CASSANDRA-1532)
 * log auto-guessed memtable thresholds (CASSANDRA-1595)
 * add ColumnDef support to cli (CASSANDRA-1583)
 * reduce index sample time by 75% (CASSANDRA-1572)
 * add cli support for column, strategy metadata (CASSANDRA-1578, 1612)
 * add cli support for schema modification (CASSANDRA-1584)
 * delete temp files on failed compactions (CASSANDRA-1596)
 * avoid blocking for dead nodes during removetoken (CASSANDRA-1605)
 * remove ConsistencyLevel.ZERO (CASSANDRA-1607)
 * expose in-progress compaction type in jmx (CASSANDRA-1586)
 * removed IClock & related classes from internals (CASSANDRA-1502)
 * fix removing tokens from SystemTable on decommission and removetoken
   (CASSANDRA-1609)
 * include CF metadata in cli 'show keyspaces' (CASSANDRA-1613)
 * switch from Properties to HashMap in PropertyFileSnitch to
   avoid synchronization bottleneck (CASSANDRA-1481)
 * PropertyFileSnitch configuration file renamed to 
   cassandra-topology.properties
 * add cli support for get_range_slices (CASSANDRA-1088, CASSANDRA-1619)
 * Make memtable flush thresholds per-CF instead of global 
   (CASSANDRA-1007, 1637)
 * add cli support for binary data without CfDef hints (CASSANDRA-1603)
 * fix building SSTable statistics post-stream (CASSANDRA-1620)
 * fix potential infinite loop in 2ary index queries (CASSANDRA-1623)
 * allow creating NTS keyspaces with no replicas configured (CASSANDRA-1626)
 * add jmx histogram of sstables accessed per read (CASSANDRA-1624)
 * remove system_rename_column_family and system_rename_keyspace from the
   client API until races can be fixed (CASSANDRA-1630, CASSANDRA-1585)
 * add cli sanity tests (CASSANDRA-1582)
 * update GC settings in cassandra.bat (CASSANDRA-1636)
 * cli support for index queries (CASSANDRA-1635)
 * cli support for updating schema memtable settings (CASSANDRA-1634)
 * cli --file option (CASSANDRA-1616)
 * reduce automatically chosen memtable sizes by 50% (CASSANDRA-1641)
 * move endpoint cache from snitch to strategy (CASSANDRA-1643)
 * fix commitlog recovery deleting the newly-created segment as well as
   the old ones (CASSANDRA-1644)
 * upgrade to Thrift 0.5 (CASSANDRA-1367)
 * renamed CL.DCQUORUM to LOCAL_QUORUM and DCQUORUMSYNC to EACH_QUORUM
 * cli truncate support (CASSANDRA-1653)
 * update GC settings in cassandra.bat (CASSANDRA-1636)
 * avoid logging when a node's ip/token is gossipped back to it (CASSANDRA-1666)


0.7-beta2
 * always use UTF-8 for hint keys (CASSANDRA-1439)
 * remove cassandra.yaml dependency from Hadoop and Pig (CASSADRA-1322)
 * expose CfDef metadata in describe_keyspaces (CASSANDRA-1363)
 * restore use of mmap_index_only option (CASSANDRA-1241)
 * dropping a keyspace with no column families generated an error 
   (CASSANDRA-1378)
 * rename RackAwareStrategy to OldNetworkTopologyStrategy, RackUnawareStrategy 
   to SimpleStrategy, DatacenterShardStrategy to NetworkTopologyStrategy,
   AbstractRackAwareSnitch to AbstractNetworkTopologySnitch (CASSANDRA-1392)
 * merge StorageProxy.mutate, mutateBlocking (CASSANDRA-1396)
 * faster UUIDType, LongType comparisons (CASSANDRA-1386, 1393)
 * fix setting read_repair_chance from CLI addColumnFamily (CASSANDRA-1399)
 * fix updates to indexed columns (CASSANDRA-1373)
 * fix race condition leaving to FileNotFoundException (CASSANDRA-1382)
 * fix sharded lock hash on index write path (CASSANDRA-1402)
 * add support for GT/E, LT/E in subordinate index clauses (CASSANDRA-1401)
 * cfId counter got out of sync when CFs were added (CASSANDRA-1403)
 * less chatty schema updates (CASSANDRA-1389)
 * rename column family mbeans. 'type' will now include either 
   'IndexColumnFamilies' or 'ColumnFamilies' depending on the CFS type.
   (CASSANDRA-1385)
 * disallow invalid keyspace and column family names. This includes name that
   matches a '^\w+' regex. (CASSANDRA-1377)
 * use JNA, if present, to take snapshots (CASSANDRA-1371)
 * truncate hints if starting 0.7 for the first time (CASSANDRA-1414)
 * fix FD leak in single-row slicepredicate queries (CASSANDRA-1416)
 * allow index expressions against columns that are not part of the 
   SlicePredicate (CASSANDRA-1410)
 * config-converter properly handles snitches and framed support 
   (CASSANDRA-1420)
 * remove keyspace argument from multiget_count (CASSANDRA-1422)
 * allow specifying cassandra.yaml location as (local or remote) URL
   (CASSANDRA-1126)
 * fix using DynamicEndpointSnitch with NetworkTopologyStrategy
   (CASSANDRA-1429)
 * Add CfDef.default_validation_class (CASSANDRA-891)
 * fix EstimatedHistogram.max (CASSANDRA-1413)
 * quorum read optimization (CASSANDRA-1622)
 * handle zero-length (or missing) rows during HH paging (CASSANDRA-1432)
 * include secondary indexes during schema migrations (CASSANDRA-1406)
 * fix commitlog header race during schema change (CASSANDRA-1435)
 * fix ColumnFamilyStoreMBeanIterator to use new type name (CASSANDRA-1433)
 * correct filename generated by xml->yaml converter (CASSANDRA-1419)
 * add CMSInitiatingOccupancyFraction=75 and UseCMSInitiatingOccupancyOnly
   to default JVM options
 * decrease jvm heap for cassandra-cli (CASSANDRA-1446)
 * ability to modify keyspaces and column family definitions on a live cluster
   (CASSANDRA-1285)
 * support for Hadoop Streaming [non-jvm map/reduce via stdin/out]
   (CASSANDRA-1368)
 * Move persistent sstable stats from the system table to an sstable component
   (CASSANDRA-1430)
 * remove failed bootstrap attempt from pending ranges when gossip times
   it out after 1h (CASSANDRA-1463)
 * eager-create tcp connections to other cluster members (CASSANDRA-1465)
 * enumerate stages and derive stage from message type instead of 
   transmitting separately (CASSANDRA-1465)
 * apply reversed flag during collation from different data sources
   (CASSANDRA-1450)
 * make failure to remove commitlog segment non-fatal (CASSANDRA-1348)
 * correct ordering of drain operations so CL.recover is no longer 
   necessary (CASSANDRA-1408)
 * removed keyspace from describe_splits method (CASSANDRA-1425)
 * rename check_schema_agreement to describe_schema_versions
   (CASSANDRA-1478)
 * fix QUORUM calculation for RF > 3 (CASSANDRA-1487)
 * remove tombstones during non-major compactions when bloom filter
   verifies that row does not exist in other sstables (CASSANDRA-1074)
 * nodes that coordinated a loadbalance in the past could not be seen by
   newly added nodes (CASSANDRA-1467)
 * exposed endpoint states (gossip details) via jmx (CASSANDRA-1467)
 * ensure that compacted sstables are not included when new readers are
   instantiated (CASSANDRA-1477)
 * by default, calculate heap size and memtable thresholds at runtime (CASSANDRA-1469)
 * fix races dealing with adding/dropping keyspaces and column families in
   rapid succession (CASSANDRA-1477)
 * clean up of Streaming system (CASSANDRA-1503, 1504, 1506)
 * add options to configure Thrift socket keepalive and buffer sizes (CASSANDRA-1426)
 * make contrib CassandraServiceDataCleaner recursive (CASSANDRA-1509)
 * min, max compaction threshold are configurable and persistent 
   per-ColumnFamily (CASSANDRA-1468)
 * fix replaying the last mutation in a commitlog unnecessarily 
   (CASSANDRA-1512)
 * invoke getDefaultUncaughtExceptionHandler from DTPE with the original
   exception rather than the ExecutionException wrapper (CASSANDRA-1226)
 * remove Clock from the Thrift (and Avro) API (CASSANDRA-1501)
 * Close intra-node sockets when connection is broken (CASSANDRA-1528)
 * RPM packaging spec file (CASSANDRA-786)
 * weighted request scheduler (CASSANDRA-1485)
 * treat expired columns as deleted (CASSANDRA-1539)
 * make IndexInterval configurable (CASSANDRA-1488)
 * add describe_snitch to Thrift API (CASSANDRA-1490)
 * MD5 authenticator compares plain text submitted password with MD5'd
   saved property, instead of vice versa (CASSANDRA-1447)
 * JMX MessagingService pending and completed counts (CASSANDRA-1533)
 * fix race condition processing repair responses (CASSANDRA-1511)
 * make repair blocking (CASSANDRA-1511)
 * create EndpointSnitchInfo and MBean to expose rack and DC (CASSANDRA-1491)
 * added option to contrib/word_count to output results back to Cassandra
   (CASSANDRA-1342)
 * rewrite Hadoop ColumnFamilyRecordWriter to pool connections, retry to
   multiple Cassandra nodes, and smooth impact on the Cassandra cluster
   by using smaller batch sizes (CASSANDRA-1434)
 * fix setting gc_grace_seconds via CLI (CASSANDRA-1549)
 * support TTL'd index values (CASSANDRA-1536)
 * make removetoken work like decommission (CASSANDRA-1216)
 * make cli comparator-aware and improve quote rules (CASSANDRA-1523,-1524)
 * make nodetool compact and cleanup blocking (CASSANDRA-1449)
 * add memtable, cache information to GCInspector logs (CASSANDRA-1558)
 * enable/disable HintedHandoff via JMX (CASSANDRA-1550)
 * Ignore stray files in the commit log directory (CASSANDRA-1547)
 * Disallow bootstrap to an in-use token (CASSANDRA-1561)


0.7-beta1
 * sstable versioning (CASSANDRA-389)
 * switched to slf4j logging (CASSANDRA-625)
 * add (optional) expiration time for column (CASSANDRA-699)
 * access levels for authentication/authorization (CASSANDRA-900)
 * add ReadRepairChance to CF definition (CASSANDRA-930)
 * fix heisenbug in system tests, especially common on OS X (CASSANDRA-944)
 * convert to byte[] keys internally and all public APIs (CASSANDRA-767)
 * ability to alter schema definitions on a live cluster (CASSANDRA-44)
 * renamed configuration file to cassandra.xml, and log4j.properties to
   log4j-server.properties, which must now be loaded from
   the classpath (which is how our scripts in bin/ have always done it)
   (CASSANDRA-971)
 * change get_count to require a SlicePredicate. create multi_get_count
   (CASSANDRA-744)
 * re-organized endpointsnitch implementations and added SimpleSnitch
   (CASSANDRA-994)
 * Added preload_row_cache option (CASSANDRA-946)
 * add CRC to commitlog header (CASSANDRA-999)
 * removed deprecated batch_insert and get_range_slice methods (CASSANDRA-1065)
 * add truncate thrift method (CASSANDRA-531)
 * http mini-interface using mx4j (CASSANDRA-1068)
 * optimize away copy of sliced row on memtable read path (CASSANDRA-1046)
 * replace constant-size 2GB mmaped segments and special casing for index 
   entries spanning segment boundaries, with SegmentedFile that computes 
   segments that always contain entire entries/rows (CASSANDRA-1117)
 * avoid reading large rows into memory during compaction (CASSANDRA-16)
 * added hadoop OutputFormat (CASSANDRA-1101)
 * efficient Streaming (no more anticompaction) (CASSANDRA-579)
 * split commitlog header into separate file and add size checksum to
   mutations (CASSANDRA-1179)
 * avoid allocating a new byte[] for each mutation on replay (CASSANDRA-1219)
 * revise HH schema to be per-endpoint (CASSANDRA-1142)
 * add joining/leaving status to nodetool ring (CASSANDRA-1115)
 * allow multiple repair sessions per node (CASSANDRA-1190)
 * optimize away MessagingService for local range queries (CASSANDRA-1261)
 * make framed transport the default so malformed requests can't OOM the 
   server (CASSANDRA-475)
 * significantly faster reads from row cache (CASSANDRA-1267)
 * take advantage of row cache during range queries (CASSANDRA-1302)
 * make GCGraceSeconds a per-ColumnFamily value (CASSANDRA-1276)
 * keep persistent row size and column count statistics (CASSANDRA-1155)
 * add IntegerType (CASSANDRA-1282)
 * page within a single row during hinted handoff (CASSANDRA-1327)
 * push DatacenterShardStrategy configuration into keyspace definition,
   eliminating datacenter.properties. (CASSANDRA-1066)
 * optimize forward slices starting with '' and single-index-block name 
   queries by skipping the column index (CASSANDRA-1338)
 * streaming refactor (CASSANDRA-1189)
 * faster comparison for UUID types (CASSANDRA-1043)
 * secondary index support (CASSANDRA-749 and subtasks)
 * make compaction buckets deterministic (CASSANDRA-1265)


0.6.6
 * Allow using DynamicEndpointSnitch with RackAwareStrategy (CASSANDRA-1429)
 * remove the remaining vestiges of the unfinished DatacenterShardStrategy 
   (replaced by NetworkTopologyStrategy in 0.7)
   

0.6.5
 * fix key ordering in range query results with RandomPartitioner
   and ConsistencyLevel > ONE (CASSANDRA-1145)
 * fix for range query starting with the wrong token range (CASSANDRA-1042)
 * page within a single row during hinted handoff (CASSANDRA-1327)
 * fix compilation on non-sun JDKs (CASSANDRA-1061)
 * remove String.trim() call on row keys in batch mutations (CASSANDRA-1235)
 * Log summary of dropped messages instead of spamming log (CASSANDRA-1284)
 * add dynamic endpoint snitch (CASSANDRA-981)
 * fix streaming for keyspaces with hyphens in their name (CASSANDRA-1377)
 * fix errors in hard-coded bloom filter optKPerBucket by computing it
   algorithmically (CASSANDRA-1220
 * remove message deserialization stage, and uncap read/write stages
   so slow reads/writes don't block gossip processing (CASSANDRA-1358)
 * add jmx port configuration to Debian package (CASSANDRA-1202)
 * use mlockall via JNA, if present, to prevent Linux from swapping
   out parts of the JVM (CASSANDRA-1214)


0.6.4
 * avoid queuing multiple hint deliveries for the same endpoint
   (CASSANDRA-1229)
 * better performance for and stricter checking of UTF8 column names
   (CASSANDRA-1232)
 * extend option to lower compaction priority to hinted handoff
   as well (CASSANDRA-1260)
 * log errors in gossip instead of re-throwing (CASSANDRA-1289)
 * avoid aborting commitlog replay prematurely if a flushed-but-
   not-removed commitlog segment is encountered (CASSANDRA-1297)
 * fix duplicate rows being read during mapreduce (CASSANDRA-1142)
 * failure detection wasn't closing command sockets (CASSANDRA-1221)
 * cassandra-cli.bat works on windows (CASSANDRA-1236)
 * pre-emptively drop requests that cannot be processed within RPCTimeout
   (CASSANDRA-685)
 * add ack to Binary write verb and update CassandraBulkLoader
   to wait for acks for each row (CASSANDRA-1093)
 * added describe_partitioner Thrift method (CASSANDRA-1047)
 * Hadoop jobs no longer require the Cassandra storage-conf.xml
   (CASSANDRA-1280, CASSANDRA-1047)
 * log thread pool stats when GC is excessive (CASSANDRA-1275)
 * remove gossip message size limit (CASSANDRA-1138)
 * parallelize local and remote reads during multiget, and respect snitch 
   when determining whether to do local read for CL.ONE (CASSANDRA-1317)
 * fix read repair to use requested consistency level on digest mismatch,
   rather than assuming QUORUM (CASSANDRA-1316)
 * process digest mismatch re-reads in parallel (CASSANDRA-1323)
 * switch hints CF comparator to BytesType (CASSANDRA-1274)


0.6.3
 * retry to make streaming connections up to 8 times. (CASSANDRA-1019)
 * reject describe_ring() calls on invalid keyspaces (CASSANDRA-1111)
 * fix cache size calculation for size of 100% (CASSANDRA-1129)
 * fix cache capacity only being recalculated once (CASSANDRA-1129)
 * remove hourly scan of all hints on the off chance that the gossiper
   missed a status change; instead, expose deliverHintsToEndpoint to JMX
   so it can be done manually, if necessary (CASSANDRA-1141)
 * don't reject reads at CL.ALL (CASSANDRA-1152)
 * reject deletions to supercolumns in CFs containing only standard
   columns (CASSANDRA-1139)
 * avoid preserving login information after client disconnects
   (CASSANDRA-1057)
 * prefer sun jdk to openjdk in debian init script (CASSANDRA-1174)
 * detect partioner config changes between restarts and fail fast 
   (CASSANDRA-1146)
 * use generation time to resolve node token reassignment disagreements
   (CASSANDRA-1118)
 * restructure the startup ordering of Gossiper and MessageService to avoid
   timing anomalies (CASSANDRA-1160)
 * detect incomplete commit log hearders (CASSANDRA-1119)
 * force anti-entropy service to stream files on the stream stage to avoid
   sending streams out of order (CASSANDRA-1169)
 * remove inactive stream managers after AES streams files (CASSANDRA-1169)
 * allow removing entire row through batch_mutate Deletion (CASSANDRA-1027)
 * add JMX metrics for row-level bloom filter false positives (CASSANDRA-1212)
 * added a redhat init script to contrib (CASSANDRA-1201)
 * use midpoint when bootstrapping a new machine into range with not
   much data yet instead of random token (CASSANDRA-1112)
 * kill server on OOM in executor stage as well as Thrift (CASSANDRA-1226)
 * remove opportunistic repairs, when two machines with overlapping replica
   responsibilities happen to finish major compactions of the same CF near
   the same time.  repairs are now fully manual (CASSANDRA-1190)
 * add ability to lower compaction priority (default is no change from 0.6.2)
   (CASSANDRA-1181)


0.6.2
 * fix contrib/word_count build. (CASSANDRA-992)
 * split CommitLogExecutorService into BatchCommitLogExecutorService and 
   PeriodicCommitLogExecutorService (CASSANDRA-1014)
 * add latency histograms to CFSMBean (CASSANDRA-1024)
 * make resolving timestamp ties deterministic by using value bytes
   as a tiebreaker (CASSANDRA-1039)
 * Add option to turn off Hinted Handoff (CASSANDRA-894)
 * fix windows startup (CASSANDRA-948)
 * make concurrent_reads, concurrent_writes configurable at runtime via JMX
   (CASSANDRA-1060)
 * disable GCInspector on non-Sun JVMs (CASSANDRA-1061)
 * fix tombstone handling in sstable rows with no other data (CASSANDRA-1063)
 * fix size of row in spanned index entries (CASSANDRA-1056)
 * install json2sstable, sstable2json, and sstablekeys to Debian package
 * StreamingService.StreamDestinations wouldn't empty itself after streaming
   finished (CASSANDRA-1076)
 * added Collections.shuffle(splits) before returning the splits in 
   ColumnFamilyInputFormat (CASSANDRA-1096)
 * do not recalculate cache capacity post-compaction if it's been manually 
   modified (CASSANDRA-1079)
 * better defaults for flush sorter + writer executor queue sizes
   (CASSANDRA-1100)
 * windows scripts for SSTableImport/Export (CASSANDRA-1051)
 * windows script for nodetool (CASSANDRA-1113)
 * expose PhiConvictThreshold (CASSANDRA-1053)
 * make repair of RF==1 a no-op (CASSANDRA-1090)
 * improve default JVM GC options (CASSANDRA-1014)
 * fix SlicePredicate serialization inside Hadoop jobs (CASSANDRA-1049)
 * close Thrift sockets in Hadoop ColumnFamilyRecordReader (CASSANDRA-1081)


0.6.1
 * fix NPE in sstable2json when no excluded keys are given (CASSANDRA-934)
 * keep the replica set constant throughout the read repair process
   (CASSANDRA-937)
 * allow querying getAllRanges with empty token list (CASSANDRA-933)
 * fix command line arguments inversion in clustertool (CASSANDRA-942)
 * fix race condition that could trigger a false-positive assertion
   during post-flush discard of old commitlog segments (CASSANDRA-936)
 * fix neighbor calculation for anti-entropy repair (CASSANDRA-924)
 * perform repair even for small entropy differences (CASSANDRA-924)
 * Use hostnames in CFInputFormat to allow Hadoop's naive string-based
   locality comparisons to work (CASSANDRA-955)
 * cache read-only BufferedRandomAccessFile length to avoid
   3 system calls per invocation (CASSANDRA-950)
 * nodes with IPv6 (and no IPv4) addresses could not join cluster
   (CASSANDRA-969)
 * Retrieve the correct number of undeleted columns, if any, from
   a supercolumn in a row that had been deleted previously (CASSANDRA-920)
 * fix index scans that cross the 2GB mmap boundaries for both mmap
   and standard i/o modes (CASSANDRA-866)
 * expose drain via nodetool (CASSANDRA-978)


0.6.0-RC1
 * JMX drain to flush memtables and run through commit log (CASSANDRA-880)
 * Bootstrapping can skip ranges under the right conditions (CASSANDRA-902)
 * fix merging row versions in range_slice for CL > ONE (CASSANDRA-884)
 * default write ConsistencyLeven chaned from ZERO to ONE
 * fix for index entries spanning mmap buffer boundaries (CASSANDRA-857)
 * use lexical comparison if time part of TimeUUIDs are the same 
   (CASSANDRA-907)
 * bound read, mutation, and response stages to fix possible OOM
   during log replay (CASSANDRA-885)
 * Use microseconds-since-epoch (UTC) in cli, instead of milliseconds
 * Treat batch_mutate Deletion with null supercolumn as "apply this predicate 
   to top level supercolumns" (CASSANDRA-834)
 * Streaming destination nodes do not update their JMX status (CASSANDRA-916)
 * Fix internal RPC timeout calculation (CASSANDRA-911)
 * Added Pig loadfunc to contrib/pig (CASSANDRA-910)


0.6.0-beta3
 * fix compaction bucketing bug (CASSANDRA-814)
 * update windows batch file (CASSANDRA-824)
 * deprecate KeysCachedFraction configuration directive in favor
   of KeysCached; move to unified-per-CF key cache (CASSANDRA-801)
 * add invalidateRowCache to ColumnFamilyStoreMBean (CASSANDRA-761)
 * send Handoff hints to natural locations to reduce load on
   remaining nodes in a failure scenario (CASSANDRA-822)
 * Add RowWarningThresholdInMB configuration option to warn before very 
   large rows get big enough to threaten node stability, and -x option to
   be able to remove them with sstable2json if the warning is unheeded
   until it's too late (CASSANDRA-843)
 * Add logging of GC activity (CASSANDRA-813)
 * fix ConcurrentModificationException in commitlog discard (CASSANDRA-853)
 * Fix hardcoded row count in Hadoop RecordReader (CASSANDRA-837)
 * Add a jmx status to the streaming service and change several DEBUG
   messages to INFO (CASSANDRA-845)
 * fix classpath in cassandra-cli.bat for Windows (CASSANDRA-858)
 * allow re-specifying host, port to cassandra-cli if invalid ones
   are first tried (CASSANDRA-867)
 * fix race condition handling rpc timeout in the coordinator
   (CASSANDRA-864)
 * Remove CalloutLocation and StagingFileDirectory from storage-conf files 
   since those settings are no longer used (CASSANDRA-878)
 * Parse a long from RowWarningThresholdInMB instead of an int (CASSANDRA-882)
 * Remove obsolete ControlPort code from DatabaseDescriptor (CASSANDRA-886)
 * move skipBytes side effect out of assert (CASSANDRA-899)
 * add "double getLoad" to StorageServiceMBean (CASSANDRA-898)
 * track row stats per CF at compaction time (CASSANDRA-870)
 * disallow CommitLogDirectory matching a DataFileDirectory (CASSANDRA-888)
 * default key cache size is 200k entries, changed from 10% (CASSANDRA-863)
 * add -Dcassandra-foreground=yes to cassandra.bat
 * exit if cluster name is changed unexpectedly (CASSANDRA-769)


0.6.0-beta1/beta2
 * add batch_mutate thrift command, deprecating batch_insert (CASSANDRA-336)
 * remove get_key_range Thrift API, deprecated in 0.5 (CASSANDRA-710)
 * add optional login() Thrift call for authentication (CASSANDRA-547)
 * support fat clients using gossiper and StorageProxy to perform
   replication in-process [jvm-only] (CASSANDRA-535)
 * support mmapped I/O for reads, on by default on 64bit JVMs 
   (CASSANDRA-408, CASSANDRA-669)
 * improve insert concurrency, particularly during Hinted Handoff
   (CASSANDRA-658)
 * faster network code (CASSANDRA-675)
 * stress.py moved to contrib (CASSANDRA-635)
 * row caching [must be explicitly enabled per-CF in config] (CASSANDRA-678)
 * present a useful measure of compaction progress in JMX (CASSANDRA-599)
 * add bin/sstablekeys (CASSNADRA-679)
 * add ConsistencyLevel.ANY (CASSANDRA-687)
 * make removetoken remove nodes from gossip entirely (CASSANDRA-644)
 * add ability to set cache sizes at runtime (CASSANDRA-708)
 * report latency and cache hit rate statistics with lifetime totals
   instead of average over the last minute (CASSANDRA-702)
 * support get_range_slice for RandomPartitioner (CASSANDRA-745)
 * per-keyspace replication factory and replication strategy (CASSANDRA-620)
 * track latency in microseconds (CASSANDRA-733)
 * add describe_ Thrift methods, deprecating get_string_property and 
   get_string_list_property
 * jmx interface for tracking operation mode and streams in general.
   (CASSANDRA-709)
 * keep memtables in sorted order to improve range query performance
   (CASSANDRA-799)
 * use while loop instead of recursion when trimming sstables compaction list 
   to avoid blowing stack in pathological cases (CASSANDRA-804)
 * basic Hadoop map/reduce support (CASSANDRA-342)


0.5.1
 * ensure all files for an sstable are streamed to the same directory.
   (CASSANDRA-716)
 * more accurate load estimate for bootstrapping (CASSANDRA-762)
 * tolerate dead or unavailable bootstrap target on write (CASSANDRA-731)
 * allow larger numbers of keys (> 140M) in a sstable bloom filter
   (CASSANDRA-790)
 * include jvm argument improvements from CASSANDRA-504 in debian package
 * change streaming chunk size to 32MB to accomodate Windows XP limitations
   (was 64MB) (CASSANDRA-795)
 * fix get_range_slice returning results in the wrong order (CASSANDRA-781)
 

0.5.0 final
 * avoid attempting to delete temporary bootstrap files twice (CASSANDRA-681)
 * fix bogus NaN in nodeprobe cfstats output (CASSANDRA-646)
 * provide a policy for dealing with single thread executors w/ a full queue
   (CASSANDRA-694)
 * optimize inner read in MessagingService, vastly improving multiple-node
   performance (CASSANDRA-675)
 * wait for table flush before streaming data back to a bootstrapping node.
   (CASSANDRA-696)
 * keep track of bootstrapping sources by table so that bootstrapping doesn't 
   give the indication of finishing early (CASSANDRA-673)


0.5.0 RC3
 * commit the correct version of the patch for CASSANDRA-663


0.5.0 RC2 (unreleased)
 * fix bugs in converting get_range_slice results to Thrift 
   (CASSANDRA-647, CASSANDRA-649)
 * expose java.util.concurrent.TimeoutException in StorageProxy methods
   (CASSANDRA-600)
 * TcpConnectionManager was holding on to disconnected connections, 
   giving the false indication they were being used. (CASSANDRA-651)
 * Remove duplicated write. (CASSANDRA-662)
 * Abort bootstrap if IP is already in the token ring (CASSANDRA-663)
 * increase default commitlog sync period, and wait for last sync to 
   finish before submitting another (CASSANDRA-668)


0.5.0 RC1
 * Fix potential NPE in get_range_slice (CASSANDRA-623)
 * add CRC32 to commitlog entries (CASSANDRA-605)
 * fix data streaming on windows (CASSANDRA-630)
 * GC compacted sstables after cleanup and compaction (CASSANDRA-621)
 * Speed up anti-entropy validation (CASSANDRA-629)
 * Fix anti-entropy assertion error (CASSANDRA-639)
 * Fix pending range conflicts when bootstapping or moving
   multiple nodes at once (CASSANDRA-603)
 * Handle obsolete gossip related to node movement in the case where
   one or more nodes is down when the movement occurs (CASSANDRA-572)
 * Include dead nodes in gossip to avoid a variety of problems
   and fix HH to removed nodes (CASSANDRA-634)
 * return an InvalidRequestException for mal-formed SlicePredicates
   (CASSANDRA-643)
 * fix bug determining closest neighbor for use in multiple datacenters
   (CASSANDRA-648)
 * Vast improvements in anticompaction speed (CASSANDRA-607)
 * Speed up log replay and writes by avoiding redundant serializations
   (CASSANDRA-652)


0.5.0 beta 2
 * Bootstrap improvements (several tickets)
 * add nodeprobe repair anti-entropy feature (CASSANDRA-193, CASSANDRA-520)
 * fix possibility of partition when many nodes restart at once
   in clusters with multiple seeds (CASSANDRA-150)
 * fix NPE in get_range_slice when no data is found (CASSANDRA-578)
 * fix potential NPE in hinted handoff (CASSANDRA-585)
 * fix cleanup of local "system" keyspace (CASSANDRA-576)
 * improve computation of cluster load balance (CASSANDRA-554)
 * added super column read/write, column count, and column/row delete to
   cassandra-cli (CASSANDRA-567, CASSANDRA-594)
 * fix returning live subcolumns of deleted supercolumns (CASSANDRA-583)
 * respect JAVA_HOME in bin/ scripts (several tickets)
 * add StorageService.initClient for fat clients on the JVM (CASSANDRA-535)
   (see contrib/client_only for an example of use)
 * make consistency_level functional in get_range_slice (CASSANDRA-568)
 * optimize key deserialization for RandomPartitioner (CASSANDRA-581)
 * avoid GCing tombstones except on major compaction (CASSANDRA-604)
 * increase failure conviction threshold, resulting in less nodes
   incorrectly (and temporarily) marked as down (CASSANDRA-610)
 * respect memtable thresholds during log replay (CASSANDRA-609)
 * support ConsistencyLevel.ALL on read (CASSANDRA-584)
 * add nodeprobe removetoken command (CASSANDRA-564)


0.5.0 beta
 * Allow multiple simultaneous flushes, improving flush throughput 
   on multicore systems (CASSANDRA-401)
 * Split up locks to improve write and read throughput on multicore systems
   (CASSANDRA-444, CASSANDRA-414)
 * More efficient use of memory during compaction (CASSANDRA-436)
 * autobootstrap option: when enabled, all non-seed nodes will attempt
   to bootstrap when started, until bootstrap successfully
   completes. -b option is removed.  (CASSANDRA-438)
 * Unless a token is manually specified in the configuration xml,
   a bootstraping node will use a token that gives it half the
   keys from the most-heavily-loaded node in the cluster,
   instead of generating a random token. 
   (CASSANDRA-385, CASSANDRA-517)
 * Miscellaneous bootstrap fixes (several tickets)
 * Ability to change a node's token even after it has data on it
   (CASSANDRA-541)
 * Ability to decommission a live node from the ring (CASSANDRA-435)
 * Semi-automatic loadbalancing via nodeprobe (CASSANDRA-192)
 * Add ability to set compaction thresholds at runtime via
   JMX / nodeprobe.  (CASSANDRA-465)
 * Add "comment" field to ColumnFamily definition. (CASSANDRA-481)
 * Additional JMX metrics (CASSANDRA-482)
 * JSON based export and import tools (several tickets)
 * Hinted Handoff fixes (several tickets)
 * Add key cache to improve read performance (CASSANDRA-423)
 * Simplified construction of custom ReplicationStrategy classes
   (CASSANDRA-497)
 * Graphical application (Swing) for ring integrity verification and 
   visualization was added to contrib (CASSANDRA-252)
 * Add DCQUORUM, DCQUORUMSYNC consistency levels and corresponding
   ReplicationStrategy / EndpointSnitch classes.  Experimental.
   (CASSANDRA-492)
 * Web client interface added to contrib (CASSANDRA-457)
 * More-efficient flush for Random, CollatedOPP partitioners 
   for normal writes (CASSANDRA-446) and bulk load (CASSANDRA-420)
 * Add MemtableFlushAfterMinutes, a global replacement for the old 
   per-CF FlushPeriodInMinutes setting (CASSANDRA-463)
 * optimizations to slice reading (CASSANDRA-350) and supercolumn
   queries (CASSANDRA-510)
 * force binding to given listenaddress for nodes with multiple
   interfaces (CASSANDRA-546)
 * stress.py benchmarking tool improvements (several tickets)
 * optimized replica placement code (CASSANDRA-525)
 * faster log replay on restart (CASSANDRA-539, CASSANDRA-540)
 * optimized local-node writes (CASSANDRA-558)
 * added get_range_slice, deprecating get_key_range (CASSANDRA-344)
 * expose TimedOutException to thrift (CASSANDRA-563)
 

0.4.2
 * Add validation disallowing null keys (CASSANDRA-486)
 * Fix race conditions in TCPConnectionManager (CASSANDRA-487)
 * Fix using non-utf8-aware comparison as a sanity check.
   (CASSANDRA-493)
 * Improve default garbage collector options (CASSANDRA-504)
 * Add "nodeprobe flush" (CASSANDRA-505)
 * remove NotFoundException from get_slice throws list (CASSANDRA-518)
 * fix get (not get_slice) of entire supercolumn (CASSANDRA-508)
 * fix null token during bootstrap (CASSANDRA-501)


0.4.1
 * Fix FlushPeriod columnfamily configuration regression
   (CASSANDRA-455)
 * Fix long column name support (CASSANDRA-460)
 * Fix for serializing a row that only contains tombstones
   (CASSANDRA-458)
 * Fix for discarding unneeded commitlog segments (CASSANDRA-459)
 * Add SnapshotBeforeCompaction configuration option (CASSANDRA-426)
 * Fix compaction abort under insufficient disk space (CASSANDRA-473)
 * Fix reading subcolumn slice from tombstoned CF (CASSANDRA-484)
 * Fix race condition in RVH causing occasional NPE (CASSANDRA-478)


0.4.0
 * fix get_key_range problems when a node is down (CASSANDRA-440)
   and add UnavailableException to more Thrift methods
 * Add example EndPointSnitch contrib code (several tickets)


0.4.0 RC2
 * fix SSTable generation clash during compaction (CASSANDRA-418)
 * reject method calls with null parameters (CASSANDRA-308)
 * properly order ranges in nodeprobe output (CASSANDRA-421)
 * fix logging of certain errors on executor threads (CASSANDRA-425)


0.4.0 RC1
 * Bootstrap feature is live; use -b on startup (several tickets)
 * Added multiget api (CASSANDRA-70)
 * fix Deadlock with SelectorManager.doProcess and TcpConnection.write
   (CASSANDRA-392)
 * remove key cache b/c of concurrency bugs in third-party
   CLHM library (CASSANDRA-405)
 * update non-major compaction logic to use two threshold values
   (CASSANDRA-407)
 * add periodic / batch commitlog sync modes (several tickets)
 * inline BatchMutation into batch_insert params (CASSANDRA-403)
 * allow setting the logging level at runtime via mbean (CASSANDRA-402)
 * change default comparator to BytesType (CASSANDRA-400)
 * add forwards-compatible ConsistencyLevel parameter to get_key_range
   (CASSANDRA-322)
 * r/m special case of blocking for local destination when writing with 
   ConsistencyLevel.ZERO (CASSANDRA-399)
 * Fixes to make BinaryMemtable [bulk load interface] useful (CASSANDRA-337);
   see contrib/bmt_example for an example of using it.
 * More JMX properties added (several tickets)
 * Thrift changes (several tickets)
    - Merged _super get methods with the normal ones; return values
      are now of ColumnOrSuperColumn.
    - Similarly, merged batch_insert_super into batch_insert.



0.4.0 beta
 * On-disk data format has changed to allow billions of keys/rows per
   node instead of only millions
 * Multi-keyspace support
 * Scan all sstables for all queries to avoid situations where
   different types of operation on the same ColumnFamily could
   disagree on what data was present
 * Snapshot support via JMX
 * Thrift API has changed a _lot_:
    - removed time-sorted CFs; instead, user-defined comparators
      may be defined on the column names, which are now byte arrays.
      Default comparators are provided for UTF8, Bytes, Ascii, Long (i64),
      and UUID types.
    - removed colon-delimited strings in thrift api in favor of explicit
      structs such as ColumnPath, ColumnParent, etc.  Also normalized
      thrift struct and argument naming.
    - Added columnFamily argument to get_key_range.
    - Change signature of get_slice to accept starting and ending
      columns as well as an offset.  (This allows use of indexes.)
      Added "ascending" flag to allow reasonably-efficient reverse
      scans as well.  Removed get_slice_by_range as redundant.
    - get_key_range operates on one CF at a time
    - changed `block` boolean on insert methods to ConsistencyLevel enum,
      with options of NONE, ONE, QUORUM, and ALL.
    - added similar consistency_level parameter to read methods
    - column-name-set slice with no names given now returns zero columns
      instead of all of them.  ("all" can run your server out of memory.
      use a range-based slice with a high max column count instead.)
 * Removed the web interface. Node information can now be obtained by 
   using the newly introduced nodeprobe utility.
 * More JMX stats
 * Remove magic values from internals (e.g. special key to indicate
   when to flush memtables)
 * Rename configuration "table" to "keyspace"
 * Moved to crash-only design; no more shutdown (just kill the process)
 * Lots of bug fixes

Full list of issues resolved in 0.4 is at https://issues.apache.org/jira/secure/IssueNavigator.jspa?reset=true&&pid=12310865&fixfor=12313862&resolution=1&sorter/field=issuekey&sorter/order=DESC


0.3.0 RC3
 * Fix potential deadlock under load in TCPConnection.
   (CASSANDRA-220)


0.3.0 RC2
 * Fix possible data loss when server is stopped after replaying
   log but before new inserts force memtable flush.
   (CASSANDRA-204)
 * Added BUGS file


0.3.0 RC1
 * Range queries on keys, including user-defined key collation
 * Remove support
 * Workarounds for a weird bug in JDK select/register that seems
   particularly common on VM environments. Cassandra should deploy
   fine on EC2 now
 * Much improved infrastructure: the beginnings of a decent test suite
   ("ant test" for unit tests; "nosetests" for system tests), code
   coverage reporting, etc.
 * Expanded node status reporting via JMX
 * Improved error reporting/logging on both server and client
 * Reduced memory footprint in default configuration
 * Combined blocking and non-blocking versions of insert APIs
 * Added FlushPeriodInMinutes configuration parameter to force
   flushing of infrequently-updated ColumnFamilies<|MERGE_RESOLUTION|>--- conflicted
+++ resolved
@@ -1,10 +1,6 @@
-<<<<<<< HEAD
 3.1
 Merged from 3.0:
-=======
-3.0.1
  * Fix issue with datadir migration on upgrade (CASSANDRA-10788)
->>>>>>> d0da9e76
  * Fix bug with range tombstones on reverse queries and test coverage for
    AbstractBTreePartition (CASSANDRA-10059)
  * Remove 64k limit on collection elements (CASSANDRA-10374)
