--- conflicted
+++ resolved
@@ -153,12 +153,8 @@
  * Duplicate the buffer before passing it to analyser in SASI operation (CASSANDRA-13512)
  * Properly evict pstmts from prepared statements cache (CASSANDRA-13641)
 Merged from 3.0:
-<<<<<<< HEAD
+ * AssertionError prepending to a list (CASSANDRA-13149)
  * Handle limit correctly on tables with strict liveness (CASSANDRA-13883)
-=======
- * AssertionError prepending to a list (CASSANDRA-13149)
- * Fix support for SuperColumn tables (CASSANDRA-12373)
->>>>>>> 2a24acfa
  * Remove non-rpc-ready nodes from counter leader candidates (CASSANDRA-13043)
  * Improve short read protection performance (CASSANDRA-13794)
  * Fix sstable reader to support range-tombstone-marker for multi-slices (CASSANDRA-13787)
