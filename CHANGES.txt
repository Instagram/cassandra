--- conflicted
+++ resolved
@@ -1,4 +1,3 @@
-<<<<<<< HEAD
 2.1.4
  * Buffer bloom filter serialization (CASSANDRA-9066)
  * Fix anti-compaction target bloom filter size (CASSANDRA-9060)
@@ -8,11 +7,6 @@
    does not support downsampling; rebuild summaries on startup when this
    is detected (CASSANDRA-8993)
  * Fix potential data loss in CompressedSequentialWriter (CASSANDRA-8949)
-=======
-2.0.14:
- * java.lang.AssertionError when reading saved cache (CASSANDRA-8740)
- * "disk full" when running cleanup (CASSANDRA-9036)
->>>>>>> c94da6c6
  * Make PasswordAuthenticator number of hashing rounds configurable (CASSANDRA-8085)
  * Fix AssertionError when binding nested collections in DELETE (CASSANDRA-8900)
  * Check for overlap with non-early sstables in LCS (CASSANDRA-8739)
@@ -70,6 +64,7 @@
  * Add nodetool statushandoff/statusbackup (CASSANDRA-8912)
  * Use stdout for progress and stats in sstableloader (CASSANDRA-8982)
 Merged from 2.0:
+ * java.lang.AssertionError when reading saved cache (CASSANDRA-8740)
  * "disk full" when running cleanup (CASSANDRA-9036)
  * Lower logging level from ERROR to DEBUG when a scheduled schema pull
    cannot be completed due to a node being down (CASSANDRA-9032)
